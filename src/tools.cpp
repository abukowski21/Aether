--- conflicted
+++ resolved
@@ -309,7 +309,6 @@
   return get_min_mean_max(find_species_density(name, neutrals, ions));
 }
 
-<<<<<<< HEAD
 //-------------------------------------------------------------
 // Checks whether two arma vectors are approximately equal
 //-------------------------------------------------------------
@@ -415,7 +414,8 @@
 void refvect2sph(arma_mat &u1, arma_mat &u2, arma_mat &u, arma_mat &v, mat_2x2 &A_mat) {
     u = u1 % A_mat.A11 + u2 % A_mat.A12;
     v = u1 % A_mat.A21 + u2 % A_mat.A22;
-=======
+}
+
 //----------------------------------------------------------------------
 // Takes a single index and finds the i, j, k position in an arma_cube
 //----------------------------------------------------------------------
@@ -587,5 +587,4 @@
     locations.push_back(-1);
     return locations;
   }
->>>>>>> 22d70167
 }