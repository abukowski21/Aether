--- conflicted
+++ resolved
@@ -43,7 +43,6 @@
   neutrals.calc_pressure();
   neutrals.calc_bulk_velocity();
   neutrals.calc_kappa_eddy();
-<<<<<<< HEAD
 
   neutrals.calc_cMax();
   precision_t dtNeutral = neutrals.calc_dt(gGrid);
@@ -62,9 +61,6 @@
 
   // ------------------------------------
   // Calculate source terms next:
-=======
-  time.calc_dt();
->>>>>>> cb802362
 
   iErr = calc_euv(planet,
                   gGrid,
