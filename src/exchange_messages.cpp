--- conflicted
+++ resolved
@@ -605,7 +605,6 @@
   for (int iDir = 0; iDir < 4; iDir++) {
     if (grid.interchanges[iDir].iProc_to >= 0) {
       DidWork = unpack_one_face(grid.interchanges[iDir].iProc_to,
-<<<<<<< HEAD
                                 grid.interchanges[iDir].rbuffer,
                                 nG, iDir,
                                 grid.interchanges[iDir].DoReverseX,
@@ -613,16 +612,6 @@
                                 grid.interchanges[iDir].XbecomesY);
     } else
       set_horizontal_bcs(iDir, grid, report);
-=======
-				grid.interchanges[iDir].rbuffer,
-				nG, iDir,
-				grid.interchanges[iDir].DoReverseX,
-				grid.interchanges[iDir].DoReverseY,
-				grid.interchanges[iDir].XbecomesY);
-    } else {
-      set_horizontal_bcs(iDir, grid, report);
-    }
->>>>>>> c0b04049
   }
 
   // Wait for all processors to be done.
