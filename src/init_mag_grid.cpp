// Copyright 2020, the Aether Development Team (see doc/dev_team.md for members)
// Full license can be found in License.md

#include <iostream>

#include "aether.h"

// ----------------------------------------------------------------------
// Routine to convert p and q to r and theta. Can be solved iteratively,
// or with approach from (Swisdak, 2006), who solved it analytically:
//  https://arxiv.org/pdf/physics/0606044
//
// ----------------------------------------------------------------------
<<<<<<< HEAD
std::pair<precision_t, precision_t> qp_to_r_theta(precision_t q,
                                                  precision_t p) {
=======
std::pair<precision_t, precision_t> Grid::qp_to_r_theta(precision_t q,
                                                        precision_t p) {
>>>>>>> 7013fd83
  // return quanties
  precision_t r, theta;
  // Intermediate quantities:
  precision_t term0, term1, term2, term3;

  term0 = 256.0 / 27.0 * pow(q, 2.0) * pow(p, 4.0);
  term1 = pow((1.0 + sqrt(1.0 + term0)), 2.0 / 3.0);
  term2 = pow(term0, 1.0 / 3.0);
  term3 = 0.5 * pow(((pow(term1, 2) + term1 * term2 + pow(term2, 2)) / term1),
                    3.0 / 2.0);

  r = p * (4.0 * term3) / ((1.0 + term3) * (1.0 + sqrt(2.0 * term3 - 1.0)));

  // now that r is determined we can solve for theta
  // theta = asin(sqrt(r/p));
  theta = acos(q * pow(r, 2.0));
  // Then make sure its the correct sign & direction
  theta = cPI / 2 - theta;

  return {r, theta};
}

std::pair<arma_cube, arma_cube> qp_to_r_theta(arma_cube q, arma_cube p) {
  // return quanties
  arma_cube r, theta;
  // Intermediate quantities:
  arma_cube term0, term1, term2, term3;

  term0 = 256.0 / 27.0 * (q % q) % (p % p % p % p);
  term1 = pow((1.0 + sqrt(1.0 + term0)), 2.0 / 3.0);
  term2 = pow(term0, 1.0 / 3.0);
  term3 = 0.5 * pow(((term1 % term1 + term1 % term2 + term2 % term2) / term1),
                    3.0 / 2.0);

  r = p % (4.0 * term3) / ((1.0 + term3) % (1.0 + sqrt(2.0 * term3 - 1.0)));

  // now that r is determined we can solve for theta
  theta = asin(q % (r % r));

  return {r, theta};
}

arma_vec Grid::baselat_spacing(precision_t extent,
                               precision_t origin,
                               precision_t upper_lim,
                               precision_t lower_lim,
                               precision_t spacing_factor) {
  std::string function = "Grid::baselat_spacing";
  static int iFunction = -1;
  report.enter(function, iFunction);

  // intermediate latitude values
  precision_t lat_low, lat_high, lat_low0, lat_high0;
  // intermediate calculation values
  precision_t dlat, bb, aa, ang0, angq, nLats_here, extent_here;

  // Now we can allocate the return array,
  arma_vec Lats(nLats);

  // Noting the special case of 1 root node & 1 processor...
  bool DO_FLIPBACK = false;

  if (extent > 0.5) {
    DO_FLIPBACK = true;
    nLats_here = nLats / 2;
    extent_here = 0.5;
  } else
    nLats_here = nLats;

  // get the upper & lower latitude bounds for our division of the quadree
  if (origin < 0) {
    // negative origin: lat_high <=> lat_low
    lat_low, lat_high = -upper_lim, -lower_lim;
    lat_low0 = lat_low;
    lat_low = lat_low - (lat_high - lat_low) * (origin / 0.5);
    lat_high = lat_low0 - (lat_high - lat_low0) * (extent_here / .5 + origin / 0.5);
  } else {
    lat_low0 = lower_lim;
    lat_low = lat_low + (lat_high - lat_low) * (origin / 0.5);
    lat_high = lat_low0 + (lat_high - lat_low0) * (extent_here / .5 + origin / 0.5);
  }

  // normalized spacing in latitude
  // NOTE: spacing factor != 1 will not work yet. but framework is here...
  bb = (lat_high - lat_low) / (pow(lat_high, spacing_factor) - pow(lat_low,
                               spacing_factor));
  aa = lat_high - bb * pow(lat_high, spacing_factor);
  dlat = (lat_high - lat_low) / (nLats_here + 1);
  report.print(4, "baselats laydown!");

  // edge case for 1-D
  // In 1-D, the base latitudes will be 1/2 way between LatMax & minApex,
  // dlat is adjustable if it doesn't suit your needs.
  if (!HasYdim) {
    DO_FLIPBACK = false;
    dlat = 1.0 * cDtoR;
    nLats_here = nLats + 1;
  }

  for (int64_t j = 0; j < nLats_here; j++) {
    ang0 = lat_low + (j + 1) * dlat;
    angq = aa + bb * pow(ang0, spacing_factor);
    Lats[j] = angq;
  }

  report.print(5, "baselats flipback!");

  // In the flipback case (single processor, global sim), we want baselats
  // to be strictly increasing, same as geo grid!
  if (DO_FLIPBACK)
    for (int64_t j = 0; j < nLats_here; j++)
      Lats[j + nLats_here] = -1 * Lats[nLats_here - j - 1];

  report.print(4, "baselats flipback done!");

  report.exit(function);
  return Lats;
}

// // Gravity vectors in the dipole basis
// void calc_dipole_gravity(Planets planet){

// // rhat = -(2*cos/(del)) qhat + (sin/(del)) phat


// }


// === SPACING ALONG FIELD LINE === //
// Coordinates along the field line to begin modeling
// - Created in dipole (p,q) coordinates, stored as magnetic coords
// - North & south hemisphere base-latitudes, shouldn't be *too* hard to support offset
//   dipole and/or oblate Earth.
// isCorner is a bool, if false then the p's and q's are stored for later (p,q cell centers).
// Field line filling only needs to be redone for the "down" edges, left is the same p,q
// and then for "lower", we just shift the p,q after

void Grid::fill_field_lines(arma_vec baseLatsLoc,
                            precision_t min_altRe, precision_t Gamma,
                            Planets planet,
                            bool isCorner = false) {

  std::string function = "Grid::fill_field_lines";
  static int iFunction = -1;
  report.enter(function, iFunction);

  precision_t q_Start, delqp;

  // allocate & calculate some things outside of the main loop
  // - mostly just factors to make the code easier to read
  precision_t qp0, fb0, ft, delq, qp2, fa, fb, term0, term1, term2, term3;
  // exp_q_dist is the fraction of total q-distance to step for each pt along field line
  arma_vec exp_q_dist(nAlts);

  // corners/edges have one more lat dimension...
  int64_t nLatLoc = baseLatsLoc.n_elem;

  // temp holding of results from q,p -> r,theta conversion:
  std:: pair<precision_t, precision_t> r_theta;
  report.print(3, " calculating lshells!");

  // Find L-Shell for each baseLat
  // using L=R/sin2(theta), where theta is from north pole
  arma_vec Lshells(nLatLoc);

  for (int64_t iLat = 0; iLat < nLatLoc; iLat++)
    Lshells(iLat) = (min_altRe) / pow(sin(cPI / 2 - baseLatsLoc(iLat)), 2.0);

  report.print(3, "lshells calculated!");

  if (!isCorner) {
    for (int64_t iLon = 0; iLon < nLons; iLon ++) {
      for (int64_t iLat = 0; iLat < nLatLoc; iLat ++) {
        for (int64_t iAlt = 0; iAlt < nAlts; iAlt ++)
          magP_scgc(iLon, iLat, iAlt) = Lshells(iLat);
      }
    }
  } else {
    for (int64_t iLon = 0; iLon < nLons; iLon ++) {
      for (int64_t iLat = 0; iLat < nLatLoc; iLat ++) {
        for (int64_t iAlt = 0; iAlt < nAlts; iAlt ++)
          magP_Down(iLon, iLat, iAlt) = Lshells(iLat);
      }
    }
  }

  report.print(3, "dipole p-values stored for later.");

  for (int64_t iAlt = 0; iAlt < nAlts; iAlt++)
    exp_q_dist(iAlt) = Gamma + (1 - Gamma) * exp(-pow(((iAlt - nAlts) /
                                                       (nAlts / 5.0)), 2.0));

  report.print(3, "expQ");

  // mag alts and lats:
  arma_mat bAlts(nLatLoc, nAlts), bLats(nLatLoc, nAlts);

  for (int iLat = 0; iLat < nLatLoc; iLat++) {
    q_Start = -cos(cPI / 2 + baseLatsLoc(iLat)) / pow(min_altRe, 2.0);

    // calculate const stride in dipole coords, same as sami2/3 (huba & joyce 2000)
    // Note this is not the:
    // ==  >>   sinh(gamma*qi)/sinh(gamma*q_S)  <<  ==
    // but a different formula where the spacing is more easily controlled.
    // Doesn't have any lat/lon dependence so won't work for offset dipoles
    delqp = (-q_Start) / (nAlts + 1);
    delqp = min_altRe * delqp;

    for (int iAlt = 0; iAlt < nAlts; iAlt++) {
      qp0 = q_Start + iAlt * (delqp);
      fb0 = (1 - exp_q_dist(iAlt)) / exp(-q_Start / delqp - 1);
      ft = exp_q_dist(iAlt) - fb0 + fb0 * exp(-(qp0 - q_Start) / delqp);
      delq = qp0 - q_Start;

      // Q value at this point:
      qp2 = q_Start + ft * delq;

      if (isCorner) {
        // save the q for the "down" case:
        for (int64_t iLon = 0; iLon < nLons; iLon ++)
          magQ_Down(iLon, iLat, iAlt) = qp2;
      } else {
        for (int64_t iLon = 0; iLon < nLons; iLon ++)
          magQ_scgc(iLon, iLat, iAlt) = qp2;

        r_theta = qp_to_r_theta(qp2, Lshells(iLat));
        bAlts(iLat, iAlt) = r_theta.first;
        bLats(iLat, iAlt) = r_theta.second;
      }
    }
  }

  report.print(3, "QP-rtheta done!");

  if (isCorner) { // we don't need the rest, yet
    report.exit(function);
    return;
  }

  arma_vec rNorm1d(nAlts), lat1dAlong(nAlts);
  precision_t planetRadius;

  // rad_unit_vcgc = make_cube_vector(nLons, nLats, nAlts, 3);
  // This is wrong (same lat everywhere), but get_radius doesnt support oblate earth yet.
  planetRadius =  planet.get_radius(bLats.at(0));

  for (int64_t iLat = 0; iLat < nLatLoc; iLat++) {
    for (int64_t iLon = 0; iLon < nLons; iLon++) {
      // Not currently used. Dipole isn't offset. Leaving just in case.
      // Lon = magPhi_scgc(iLon, iLat, 1);

      for (int64_t iAlt = 0; iAlt < nAlts; iAlt++) {
        lat1dAlong(iAlt) = bLats(iLat, iAlt);
        rNorm1d(iAlt) = bAlts(iLat, iAlt);
      }

      // Lay things down in the same order as the geo grid.
      //centers only
      magAlt_scgc.tube(iLon,  iLat) = rNorm1d * planetRadius;
      magLat_scgc.tube(iLon, iLat) = lat1dAlong;
    }
  }

  report.exit(function);
  return;
}

////////////////////////////////////////////
// convert cell coordinates to geographic //
////////////////////////////////////////////
std::vector <arma_cube> mag_to_geo(arma_cube magLon, arma_cube magLat,
                                   arma_cube magAlt,
                                   Planets planet) {
  std::string function = "Grid::mag_to_geo";
  static int iFunction = -1;
  report.enter(function, iFunction);

  std::vector<arma_cube> llr, xyz_mag, xyz_geo, xyzRot1, xyzRot2;
  llr.push_back(magLon);
  llr.push_back(magLat);
  llr.push_back(magAlt);
  xyz_mag = transform_llr_to_xyz_3d(llr);

  precision_t magnetic_pole_rotation = planet.get_dipole_rotation();
  precision_t magnetic_pole_tilt = planet.get_dipole_tilt();

  // Reverse our dipole rotations:
  xyzRot1 = rotate_around_y_3d(xyz_mag, magnetic_pole_tilt);
  xyzRot2 = rotate_around_z_3d(xyzRot1, magnetic_pole_rotation);

  // offset dipole (not yet implemented):
  // std::vector<precision_t> dipole_center = planet.get_dipole_center();
  // xyz_geo[0] = xyzRot2[0] + dipole_center[0];
  // xyz_geo[1] = xyzRot2[1] + dipole_center[1];
  // xyz_geo[2] = xyzRot2[2] + dipole_center[2];

  // transform back to lon, lat, radius:
  llr = transform_xyz_to_llr_3d(xyzRot2);

  report.exit(function);
  return llr;
}

// Use magP and magQ to make alt edges:
// This does the heavy lifting for the edges & corners of the dipole grid.
// These will be 1/2 way btwn each q point, which is pretty close to evenly spaced.
// They will not, however, line up from one field line to the next.
// It's not going to be *too* hard to get the corners to line up, but it messes with the
// orthogonality too much for me to figure out right now.
void Grid::dipole_alt_edges(Planets planet, precision_t min_altRe) {

  std::string function = "Grid::dipole_alt_edges";
  static int iFunction = -1;
  report.enter(function, iFunction);

  // P-coordinates will be the same along alt coord, we saved p-vals when we made them
  // in the fill field line function.
  precision_t pTmp;

  for (int64_t iLon = 0; iLon < nLons; iLon++) {
    for (int64_t iLat = 0; iLat < nLats + 1; iLat++) {
      pTmp = magP_Down(iLon, iLat, 0);

      for (int64_t iAlt = 0; iAlt < nAlts; iAlt ++)
        magP_Corner(iLon, iLat, iAlt) = pTmp;
    }
  }

  // Here are some shortcuts that exploit the symmetry.
  // This is done by each coord so cases like offset dipoles or oblate planets are easier later

  // first, use the fact that p is the same along each field line (alt)
  for (int64_t iLon = 0; iLon < nLons + 1; iLon++) {
    for (int64_t iLat = 0; iLat < nLats + 1; iLat++)
      magP_Corner(iLon, iLat, nAlts) = magP_Corner(iLon, iLat, nAlts - 1);
  }

  // And final step, use the longitude symmetry.
  // It's fine, until the dipole is offset. then the entire fill_field_lines needs to be redone.
  for (int64_t iAlt = 0; iAlt < nAlts + 1; iAlt++) {
    for (int64_t iLat = 0; iLat < nLats + 1; iLat++)
      magP_Corner(nLons, iLat, iAlt) = magP_Corner(nLons - 1, iLat, iAlt);
  }

  // For q-coord we'll avg q_down (from different baseLat) above and below the point...
  // May need to change the dipole spacing func's to get this working exactly though.
  // With how the field line pts are currently put in, this ends up being quite a hassle.
  // Not to mention, there would be a corner at q=0 (so r=A_LOT).
  // Top and bottom-most corners take the same q-step as the previous cell.
  precision_t qTmp;

  for (int64_t iLon = 0; iLon < nLons; iLon++) {
    for (int64_t iLat = 0; iLat < nLats + 1; iLat++) {
      for (int64_t iAlt = 1; iAlt < nAlts; iAlt ++)
        magQ_Corner(iLon, iLat, iAlt) = (magQ_Down(iLon, iLat,
                                                   iAlt - 1) + magQ_Down(iLon, iLat, iAlt)) / 2;

      magQ_Corner(iLon, iLat, 0) = (2 * magQ_Corner(iLon, iLat, 1) - magQ_Corner(iLon,
                                    iLat, 2));
    }
  }

  // for last (alt) corner, take the same step as the prev corner to the highest center.
  // this will force the highest corner to be above the last center
  for (int64_t iLon = 0; iLon < nLons; iLon++) {
    for (int64_t iLat = 0; iLat < nLats; iLat++) {
      qTmp = 2 * magQ_Corner(iLon, iLat, nAlts - 1) - magQ_Corner(iLon, iLat,
                                                                  nAlts - 2);
      magQ_Corner(iLon, iLat, nAlts) = qTmp;
    }
  }

  // last lon corner, copy previous. It's the same!
  for (int64_t iAlt = 0; iAlt < nAlts + 1; iAlt ++) {
    for (int64_t iLat = 0; iLat < nLats + 1; iLat++)
      magQ_Corner(nLons, iLat, iAlt) = magQ_Corner(nLons - 1, iLat, iAlt);
  }

  // Now we have (p,q) coords corners, convert to lon/lat/alt and we r off to the races
  std::pair <arma_cube, arma_cube> rtheta;
  precision_t planetRadius;
  rtheta = qp_to_r_theta(magQ_Corner, magP_Corner);
  magLat_Corner = rtheta.second;

  // Change if the dipole is offset and/or planet is oblate:
  planetRadius =  planet.get_radius(magLat_scgc.at(1));
  magAlt_Corner = rtheta.first * planetRadius;

  report.exit(function);
  return;
}


// -----------------------------------------------------------------------
// Convert XyzDipole to XyzGeo
//
// -----------------------------------------------------------------------

void Grid::convert_dipole_geo_xyz(Planets planet, precision_t XyzDipole[3],
                                  precision_t XyzGeo[3]) {

  std::string function = "Grid::convert_dipole_geo_xyz";
  static int iFunction = -1;
  report.enter(function, iFunction);

  precision_t XyzRemoveShift[3];
  precision_t XyzRemoveTilt[3];
  precision_t XyzRemoveRot[3];

  // get planetary parameters
  precision_t magnetic_pole_tilt = planet.get_dipole_tilt();
  precision_t magnetic_pole_rotation = planet.get_dipole_rotation();
  precision_t radius = planet.get_radius(0.0);


  // get the dipole shift, but normalize it to equatorial radius
  precision_t dipole_center[3];
  std::vector<precision_t> temp_dipole_center = planet.get_dipole_center();

  if ((temp_dipole_center[0] != 0) or (temp_dipole_center[1] != 0) or
      (temp_dipole_center[2] != 0)) {
    report.print(0,
                 "Dipole center != 0, but that is not supported yet. Setting to 0!");
    temp_dipole_center = {0, 0, 0};

  }

  transform_float_vector_to_array(temp_dipole_center, dipole_center);

  dipole_center[0] = dipole_center[0] / radius;
  dipole_center[1] = dipole_center[1] / radius;
  dipole_center[2] = dipole_center[2] / radius;

  // Remove Tilt
  transform_rot_y(XyzDipole, magnetic_pole_tilt, XyzRemoveTilt);

  // Remove Rot
  transform_rot_z(XyzRemoveTilt, magnetic_pole_rotation, XyzRemoveRot);

  // Remove Shift
  vector_add(XyzRemoveRot, dipole_center, XyzGeo);

  report.exit(function);
  return;

}

// ----------------------------------------------------------------------
// Initialize the dipole grid.
// - inputs (min_apex, min_alt, LatStretch, FieldLineStretch, max_lat_dipole)
//   are read from input files. And the numbers of each coordinate.
// - nLats must be even!!
// ----------------------------------------------------------------------
<<<<<<< HEAD
bool Grid::init_dipole_grid(Quadtree quadtree_ion, Planets planet) {

  using namespace std;
  bool DidWork = true;
=======
void Grid::init_dipole_grid(Quadtree quadtree, Planets planet) {
>>>>>>> 7013fd83


  string function = "Grid::init_dipole_grid";
  static int iFunction = -1;
  report.enter(function, iFunction);

  // turn the switch on!
  IsGeoGrid = false;
  IsMagGrid = true;
  IsCubeSphereGrid = false;

  report.print(0, "Creating inter-node connections Grid");

  if (!Is0D & !Is1Dz)
    create_sphere_connection(quadtree_ion);

  report.print(0, "Creating Dipole Grid");

  report.print(3, "Getting mgrid_inputs inputs in dipole grid");

  Inputs::grid_input_struct grid_input = input.get_grid_inputs("ionGrid");

  // Number of ghost cells:
  int64_t nGCs = get_nGCs();

  // Get inputs:
  precision_t min_alt = grid_input.alt_min * cKMtoM;
  precision_t LatStretch = grid_input.LatStretch;
  precision_t Gamma = grid_input.FieldLineStretch;
  precision_t min_apex = grid_input.min_apex * cKMtoM;
  precision_t max_lat = grid_input.max_blat;

  // Normalize inputs to planet radius... (update when earth is oblate)
  precision_t planetRadius = planet.get_radius(0.0);
  // Altitude to begin modeling, normalized to planet radius
  precision_t min_alt_re = (min_alt + planetRadius) / planetRadius;
  precision_t min_apex_re = (min_apex + planetRadius) / planetRadius;

  if (LatStretch != 1) {
    report.error("LatStretch values =/= 1 are not yet supported!");
    DidWork = false;
  }

  if (nAlts % 2 != 0) {
    report.error("nAlts must be even!");
    DidWork = false;
  }

  if (min_alt >= min_apex) {
    report.error("min_apex must be more than min_alt");
    DidWork = false;
  }

  // Get some coordinates and sizes in normalized coordinates:
  arma_vec lower_left_norm = quadtree_ion.get_vect("LL"); // origin
  arma_vec size_right_norm = quadtree_ion.get_vect("SR"); // lon_lims
  arma_vec size_up_norm = quadtree_ion.get_vect("SU");    //[1] = lat_lims
  report.print(3, "Initializing (dipole) longitudes");

  precision_t dlon = size_right_norm(0) * cPI / (nLons - 2 * nGCs);
  precision_t lon0 = lower_left_norm(0) * cPI;
  arma_vec lon1d(nLons);

<<<<<<< HEAD
  arma_vec lon1dLeft(nLons + 1);
=======
  // Quick 1D check for longitudes:
  // Same as geo_grid here...
  if (!HasXdim)
    dlon = 1.0 * cDtoR;
>>>>>>> 7013fd83

  // if we are not doing anything in the lon direction, then set dlon to
  // something reasonable:
  if (!HasXdim)
    dlon = 1.0 * cDtoR;

  // Dimension iterators
  int64_t iLon, iLat, iAlt;

  // Longitudes (symmetric, for now):
  // - Make a 1d vector
  // - copy it into the 3d cube
  for (iLon = 0; iLon < nLons; iLon++) {
    lon1d(iLon) = lon0 + (iLon - nGCs + 0.5) * dlon;
    lon1dLeft(iLon) = lon0 + (iLon - nGCs) * dlon; // corners
  }

<<<<<<< HEAD
  lon1dLeft(nLons) = lon0 + (nLons - nGCs) * dlon;

  for (iLat = 0; iLat < nLats; iLat++) {
    for (iAlt = 0; iAlt < nAlts; iAlt++) {
      // centers:
=======
  for (iLat = 0; iLat < nLats; iLat++) {
    for (iAlt = 0; iAlt < nAlts; iAlt++)
>>>>>>> 7013fd83
      magLon_scgc.subcube(0, iLat, iAlt, nLons - 1, iLat, iAlt) = lon1d;
      // left edges
      magLon_Left.subcube(0, iLat, iAlt, nLons, iLat, iAlt) = lon1dLeft;
    }
  }

<<<<<<< HEAD
  for (iAlt = 0; iAlt < nAlts + 1; iAlt++) {
    for (iLat = 0; iLat < nLats + 1; iLat++) {
      // Corners
      magLon_Corner.subcube(0, iLat, iAlt, nLons, iLat, iAlt) = lon1dLeft;
    }
  }

  report.print(3, "Done initializing longitudes, moving to latitude");
=======
  geoLon_scgc = magLon_scgc;

  // LATITUDES:

  // min_latitude calculated from min_lshell (min_apex input)
  precision_t min_lat = get_lat_from_r_and_lshell(1.0, min_lshell);

  // Lay down baseLat spacing according to an exponential factor.
  // some intermediates:
  precision_t del_lat, blat_min_, blat_max_, tmp_lat;
  // Integers for field-line loops:
  // - nF=nLats/2 (so nLats MUST be even)
  // - nZ=nAlts*2 - (we fill up HALF field lines)
  // - nZby2 = nAlts
  // -> Plus, experinemtal support for altitude ghost cells...
  int64_t nF = (nLats) / 2, nZ = (nAlts) * 2, nZby2 = (nAlts);
  // lShells and baseLats are currently set for southern hemisphere then mirrored
  arma_vec Lshells(nF), baseLats(nF);

  blat_min_ = cos(pow(min_lat, 1.0 / LatStretch));
  blat_max_ = cos(pow(max_lat, 1.0 / LatStretch));
  del_lat = (blat_max_ - blat_min_) / (nF - nGCs * 2.0);

  // now make sure the user used 1 or an even number for nLats
  if (nLats % 2 != 0) {
    if (!HasYdim) {
      del_lat = 1.0 * cDtoR;
      report.print(0, "Running in single latitude dimension. Experinental!!");
      nF = 1;
    } else
      report.error("Cannot use odd nLats with dipole grid!");
  }

  // loop over all cells - everything including the ghost cells
  // -> This means some points will go over the pole (baseLat > +- 90 degrees)
  //    They're taken care of in the conversion to geographic coordinates.
  for (int i = 0; i < nF; i++) {
    // first put down "linear" spacing
    tmp_lat = blat_min_ + del_lat * (i - nGCs + 0.5);
    // then scale it according to the exponent & acos
    tmp_lat = pow(acos(tmp_lat), LatStretch);
    // place values in array backwards, South pole -> equator.
    baseLats(nF - i - 1) = -tmp_lat;
  }

  report.print(3, "Done setting base latitudes for dipole grid.");
>>>>>>> 7013fd83

  ////////////////
  // Latitudes: //
  ////////////////

  // min_lat calculated from min_apex
  precision_t min_lat = acos(sqrt(1 / min_apex_re));

  // latitude of field line base:
  // todo: needs support for variable stretching. it's like, halfway there.
  arma_vec baseLats = baselat_spacing(size_up_norm[1], lower_left_norm[1],
                                      max_lat, min_lat, 1.0);

  // downward sides (latitude shifted by 1/2 step):
  // TODO: This only works for linear latitude spacing, which is all that's supported right now.
  // When the exponential spacing (or something else) is fixed, this needs updating.
  precision_t dlat;
  dlat = baseLats(1) - baseLats(0);

<<<<<<< HEAD
  // put one cell halfway btwn each base latitude, leave 1st and last cell for now...
  for (int64_t iLat = 1; iLat < nLats; iLat ++)
    baseLats_down(iLat) = baseLats(iLat - 1) + (dlat * 0.5);

  // Put in 1st and last cell. Done this way so it's easier to put in supercell or something else
  baseLats_down(0) = baseLats(0) - dlat * 0.5;
  baseLats_down(nLats) = baseLats(nLats - 1) + dlat * 0.5;

  report.print(3, "baselats done!");
=======
  for (int i = 0; i < nAlts; i++)
    exp_q_dist(i) = Gamma + (1 - Gamma) * exp(-pow(((i - nZby2) / (nZ / 10.0)),
                                                   2.0));

  for (int i_nF = 0; i_nF < nF; i_nF++) {
    // min/max q
    q_S = -cos(cPI / 2 + baseLats(i_nF)) / pow(min_alt_re, 2.0);
    q_N = -q_S;

    // calculate const. stride similar to sami2/3 (huba & joyce 2000)
    // ==  >>   sinh(gamma*qi)/sinh(gamma*q_S)  <<  ==
    // inlo loop thru southern hemisphere, mirror in  north.
    for (int i_nZ = 0; i_nZ < nAlts; i_nZ++) {
      // This won't work for offset dipoles.
      // Doesn't have any lat/lon dependence.
      delqp = (q_N - q_S) / (nZ + 1);
      qp0 = q_S + i_nZ * (delqp);
      delqp = min_alt_re * delqp;
      fb0 = (1 - exp_q_dist(i_nZ)) / exp(-q_S / delqp - 1);
      ft = exp_q_dist(i_nZ) - fb0 + fb0 * exp(-(qp0 - q_S) / delqp);
      delq = qp0 - q_S;
>>>>>>> 7013fd83

  // latitude & altitude of points on field lines (2D)
  // Cell centers
  fill_field_lines(baseLats, min_apex_re, Gamma, planet);
  // Corners (final bool argument) tells function to place stuff in the corner.
  // This is only down for the "down" edges, where the base latitudes are different.
  fill_field_lines(baseLats_down, min_apex_re, Gamma, planet, true);

<<<<<<< HEAD
  report.print(4, "Field-aligned Edges");
  dipole_alt_edges(planet, min_alt_re);
=======
      r_theta = qp_to_r_theta(qp2, Lshells(i_nF));
      bAlts(i_nF, i_nZ) = r_theta.first;
      bLats(i_nF, i_nZ) = r_theta.second;
    }
  }

  report.print(3, "Done generating q-spacing for dipole grid.");
>>>>>>> 7013fd83

  report.print(3,
               "Done generating symmetric latitude & altitude spacing in dipole.");


<<<<<<< HEAD
  std::vector <arma_cube> llr = mag_to_geo(magLon_scgc, magLat_scgc, magAlt_scgc,
                                           planet);

  geoLon_scgc = llr[0];
  geoLat_scgc = llr[1];
  geoAlt_scgc = llr[2] - planetRadius;
  report.print(4,
               "Done dipole -> geographic transformations for the dipole grid centers.");
=======
  for (iLat = 0; iLat < nLats / 2; iLat++) {
    for (iLon = 0; iLon < nLons; iLon++) {
      // Not currently used. Dipole isn't offset. Leaving just in case.
      // Lon = magPhi_scgc(iLon, iLat, 1);

      for (iAlt = 0; iAlt < nAlts; iAlt++) {
        lat1dAlong(iAlt) = bLats(iLat, iAlt);
        rNorm1d(iAlt) = bAlts(iLat, iAlt);
      }

      r3d.tube(iLon, iLat) = rNorm1d * planetRadius;
      r3d.tube(iLon, nLats - iLat - 1) = rNorm1d * planetRadius;
      magLat_scgc.tube(iLon, iLat) = lat1dAlong;
      magLat_scgc.tube(iLon, nLats - iLat - 1) = -lat1dAlong;
    }
  }

  report.print(3,
               "Done generating symmetric latitude & altitude spacing in dipole.");
>>>>>>> 7013fd83

  std::vector <arma_cube> llr_corner = mag_to_geo(magLon_Corner, magLat_Corner,
                                                  magAlt_Corner, planet);
  geoLon_Corner = llr_corner[0];
  geoLat_Corner = llr_corner[1];
  geoAlt_Corner = llr_corner[2] - planetRadius;
  report.print(4,
               "Done dipole -> geographic transformations for the dipole grid centers.");

  // Calculate the radius, of planet
  fill_grid_radius(planet);

  // Figure out what direction is radial:
  rad_unit_vcgc = make_cube_vector(nLons, nLats, nAlts, 3);
  gravity_vcgc = make_cube_vector(nLons, nLats, nAlts, 3);

  for (int iV = 0; iV < 3; iV++) {
    rad_unit_vcgc[iV].zeros();
    gravity_vcgc[iV].zeros();
  }

  arma_cube br = 2 * sin(abs(magLat_scgc));
  arma_cube bt = cos(magLat_scgc);
  arma_cube bm = sqrt(br % br + bt % bt);
  // Latitudinal direction of radial:
  arma_cube s = sign(magLat_scgc);
  // s.elem(find(s == 0)).ones();

  rad_unit_vcgc[1] = bt / bm % s;
  rad_unit_vcgc[2] = -br / bm;

  precision_t mu = planet.get_mu();
  gravity_vcgc[1] = mu * rad_unit_vcgc[1] % radius2i_scgc;
  gravity_vcgc[2] = mu * rad_unit_vcgc[2] % radius2i_scgc;
  gravity_potential_scgc.set_size(nX, nY, nAlts);
  gravity_potential_scgc.zeros();
  gravity_mag_scgc = sqrt(
                       gravity_vcgc[0] % gravity_vcgc[0] +
                       gravity_vcgc[1] % gravity_vcgc[1] +
                       gravity_vcgc[2] % gravity_vcgc[2]);

  report.print(4, "Done gravity calculations for the dipole grid.");

<<<<<<< HEAD
  calc_dipole_grid_spacing(planet);
=======
  std::vector<arma_cube> llr, xyz, xyzRot1, xyzRot2;
  llr.push_back(magLon_scgc);
  llr.push_back(magLat_scgc);
  llr.push_back(r3d);
  xyz = transform_llr_to_xyz_3d(llr);

  precision_t magnetic_pole_rotation = planet.get_dipole_rotation();
  precision_t magnetic_pole_tilt = planet.get_dipole_tilt();

  // Reverse our dipole rotations:
  xyzRot1 = rotate_around_y_3d(xyz, magnetic_pole_tilt);
  xyzRot2 = rotate_around_z_3d(xyzRot1, magnetic_pole_rotation);

  // transform back to lon, lat, radius:
  llr = transform_xyz_to_llr_3d(xyzRot2);

  geoLon_scgc = llr[0];
  geoLat_scgc = llr[1];
  geoAlt_scgc = llr[2] - planetRadius;
  report.print(4,
               "Done dipole -> geographic transformations for the dipole grid.");

  calc_alt_grid_spacing();
>>>>>>> 7013fd83
  report.print(4, "Done altitude spacing for the dipole grid.");

  // Calculate magnetic field and magnetic coordinates:
  fill_grid_bfield(planet);
  report.print(4, "Done filling dipole grid with b-field!");


  // put back into altitude. we've been carrying around radius:
  magAlt_scgc = magAlt_scgc - planetRadius;

  report.exit(function);
  return DidWork;
}<|MERGE_RESOLUTION|>--- conflicted
+++ resolved
@@ -11,13 +11,10 @@
 //  https://arxiv.org/pdf/physics/0606044
 //
 // ----------------------------------------------------------------------
-<<<<<<< HEAD
+
 std::pair<precision_t, precision_t> qp_to_r_theta(precision_t q,
                                                   precision_t p) {
-=======
-std::pair<precision_t, precision_t> Grid::qp_to_r_theta(precision_t q,
-                                                        precision_t p) {
->>>>>>> 7013fd83
+
   // return quanties
   precision_t r, theta;
   // Intermediate quantities:
@@ -471,14 +468,11 @@
 //   are read from input files. And the numbers of each coordinate.
 // - nLats must be even!!
 // ----------------------------------------------------------------------
-<<<<<<< HEAD
 bool Grid::init_dipole_grid(Quadtree quadtree_ion, Planets planet) {
 
   using namespace std;
   bool DidWork = true;
-=======
-void Grid::init_dipole_grid(Quadtree quadtree, Planets planet) {
->>>>>>> 7013fd83
+
 
 
   string function = "Grid::init_dipole_grid";
@@ -542,14 +536,8 @@
   precision_t lon0 = lower_left_norm(0) * cPI;
   arma_vec lon1d(nLons);
 
-<<<<<<< HEAD
+
   arma_vec lon1dLeft(nLons + 1);
-=======
-  // Quick 1D check for longitudes:
-  // Same as geo_grid here...
-  if (!HasXdim)
-    dlon = 1.0 * cDtoR;
->>>>>>> 7013fd83
 
   // if we are not doing anything in the lon direction, then set dlon to
   // something reasonable:
@@ -567,23 +555,19 @@
     lon1dLeft(iLon) = lon0 + (iLon - nGCs) * dlon; // corners
   }
 
-<<<<<<< HEAD
+
   lon1dLeft(nLons) = lon0 + (nLons - nGCs) * dlon;
 
   for (iLat = 0; iLat < nLats; iLat++) {
     for (iAlt = 0; iAlt < nAlts; iAlt++) {
       // centers:
-=======
-  for (iLat = 0; iLat < nLats; iLat++) {
-    for (iAlt = 0; iAlt < nAlts; iAlt++)
->>>>>>> 7013fd83
       magLon_scgc.subcube(0, iLat, iAlt, nLons - 1, iLat, iAlt) = lon1d;
       // left edges
       magLon_Left.subcube(0, iLat, iAlt, nLons, iLat, iAlt) = lon1dLeft;
     }
   }
 
-<<<<<<< HEAD
+
   for (iAlt = 0; iAlt < nAlts + 1; iAlt++) {
     for (iLat = 0; iLat < nLats + 1; iLat++) {
       // Corners
@@ -592,54 +576,6 @@
   }
 
   report.print(3, "Done initializing longitudes, moving to latitude");
-=======
-  geoLon_scgc = magLon_scgc;
-
-  // LATITUDES:
-
-  // min_latitude calculated from min_lshell (min_apex input)
-  precision_t min_lat = get_lat_from_r_and_lshell(1.0, min_lshell);
-
-  // Lay down baseLat spacing according to an exponential factor.
-  // some intermediates:
-  precision_t del_lat, blat_min_, blat_max_, tmp_lat;
-  // Integers for field-line loops:
-  // - nF=nLats/2 (so nLats MUST be even)
-  // - nZ=nAlts*2 - (we fill up HALF field lines)
-  // - nZby2 = nAlts
-  // -> Plus, experinemtal support for altitude ghost cells...
-  int64_t nF = (nLats) / 2, nZ = (nAlts) * 2, nZby2 = (nAlts);
-  // lShells and baseLats are currently set for southern hemisphere then mirrored
-  arma_vec Lshells(nF), baseLats(nF);
-
-  blat_min_ = cos(pow(min_lat, 1.0 / LatStretch));
-  blat_max_ = cos(pow(max_lat, 1.0 / LatStretch));
-  del_lat = (blat_max_ - blat_min_) / (nF - nGCs * 2.0);
-
-  // now make sure the user used 1 or an even number for nLats
-  if (nLats % 2 != 0) {
-    if (!HasYdim) {
-      del_lat = 1.0 * cDtoR;
-      report.print(0, "Running in single latitude dimension. Experinental!!");
-      nF = 1;
-    } else
-      report.error("Cannot use odd nLats with dipole grid!");
-  }
-
-  // loop over all cells - everything including the ghost cells
-  // -> This means some points will go over the pole (baseLat > +- 90 degrees)
-  //    They're taken care of in the conversion to geographic coordinates.
-  for (int i = 0; i < nF; i++) {
-    // first put down "linear" spacing
-    tmp_lat = blat_min_ + del_lat * (i - nGCs + 0.5);
-    // then scale it according to the exponent & acos
-    tmp_lat = pow(acos(tmp_lat), LatStretch);
-    // place values in array backwards, South pole -> equator.
-    baseLats(nF - i - 1) = -tmp_lat;
-  }
-
-  report.print(3, "Done setting base latitudes for dipole grid.");
->>>>>>> 7013fd83
 
   ////////////////
   // Latitudes: //
@@ -659,7 +595,6 @@
   precision_t dlat;
   dlat = baseLats(1) - baseLats(0);
 
-<<<<<<< HEAD
   // put one cell halfway btwn each base latitude, leave 1st and last cell for now...
   for (int64_t iLat = 1; iLat < nLats; iLat ++)
     baseLats_down(iLat) = baseLats(iLat - 1) + (dlat * 0.5);
@@ -669,29 +604,6 @@
   baseLats_down(nLats) = baseLats(nLats - 1) + dlat * 0.5;
 
   report.print(3, "baselats done!");
-=======
-  for (int i = 0; i < nAlts; i++)
-    exp_q_dist(i) = Gamma + (1 - Gamma) * exp(-pow(((i - nZby2) / (nZ / 10.0)),
-                                                   2.0));
-
-  for (int i_nF = 0; i_nF < nF; i_nF++) {
-    // min/max q
-    q_S = -cos(cPI / 2 + baseLats(i_nF)) / pow(min_alt_re, 2.0);
-    q_N = -q_S;
-
-    // calculate const. stride similar to sami2/3 (huba & joyce 2000)
-    // ==  >>   sinh(gamma*qi)/sinh(gamma*q_S)  <<  ==
-    // inlo loop thru southern hemisphere, mirror in  north.
-    for (int i_nZ = 0; i_nZ < nAlts; i_nZ++) {
-      // This won't work for offset dipoles.
-      // Doesn't have any lat/lon dependence.
-      delqp = (q_N - q_S) / (nZ + 1);
-      qp0 = q_S + i_nZ * (delqp);
-      delqp = min_alt_re * delqp;
-      fb0 = (1 - exp_q_dist(i_nZ)) / exp(-q_S / delqp - 1);
-      ft = exp_q_dist(i_nZ) - fb0 + fb0 * exp(-(qp0 - q_S) / delqp);
-      delq = qp0 - q_S;
->>>>>>> 7013fd83
 
   // latitude & altitude of points on field lines (2D)
   // Cell centers
@@ -700,24 +612,14 @@
   // This is only down for the "down" edges, where the base latitudes are different.
   fill_field_lines(baseLats_down, min_apex_re, Gamma, planet, true);
 
-<<<<<<< HEAD
   report.print(4, "Field-aligned Edges");
   dipole_alt_edges(planet, min_alt_re);
-=======
-      r_theta = qp_to_r_theta(qp2, Lshells(i_nF));
-      bAlts(i_nF, i_nZ) = r_theta.first;
-      bLats(i_nF, i_nZ) = r_theta.second;
-    }
-  }
-
-  report.print(3, "Done generating q-spacing for dipole grid.");
->>>>>>> 7013fd83
 
   report.print(3,
                "Done generating symmetric latitude & altitude spacing in dipole.");
 
 
-<<<<<<< HEAD
+
   std::vector <arma_cube> llr = mag_to_geo(magLon_scgc, magLat_scgc, magAlt_scgc,
                                            planet);
 
@@ -726,27 +628,6 @@
   geoAlt_scgc = llr[2] - planetRadius;
   report.print(4,
                "Done dipole -> geographic transformations for the dipole grid centers.");
-=======
-  for (iLat = 0; iLat < nLats / 2; iLat++) {
-    for (iLon = 0; iLon < nLons; iLon++) {
-      // Not currently used. Dipole isn't offset. Leaving just in case.
-      // Lon = magPhi_scgc(iLon, iLat, 1);
-
-      for (iAlt = 0; iAlt < nAlts; iAlt++) {
-        lat1dAlong(iAlt) = bLats(iLat, iAlt);
-        rNorm1d(iAlt) = bAlts(iLat, iAlt);
-      }
-
-      r3d.tube(iLon, iLat) = rNorm1d * planetRadius;
-      r3d.tube(iLon, nLats - iLat - 1) = rNorm1d * planetRadius;
-      magLat_scgc.tube(iLon, iLat) = lat1dAlong;
-      magLat_scgc.tube(iLon, nLats - iLat - 1) = -lat1dAlong;
-    }
-  }
-
-  report.print(3,
-               "Done generating symmetric latitude & altitude spacing in dipole.");
->>>>>>> 7013fd83
 
   std::vector <arma_cube> llr_corner = mag_to_geo(magLon_Corner, magLat_Corner,
                                                   magAlt_Corner, planet);
@@ -790,33 +671,8 @@
 
   report.print(4, "Done gravity calculations for the dipole grid.");
 
-<<<<<<< HEAD
   calc_dipole_grid_spacing(planet);
-=======
-  std::vector<arma_cube> llr, xyz, xyzRot1, xyzRot2;
-  llr.push_back(magLon_scgc);
-  llr.push_back(magLat_scgc);
-  llr.push_back(r3d);
-  xyz = transform_llr_to_xyz_3d(llr);
-
-  precision_t magnetic_pole_rotation = planet.get_dipole_rotation();
-  precision_t magnetic_pole_tilt = planet.get_dipole_tilt();
-
-  // Reverse our dipole rotations:
-  xyzRot1 = rotate_around_y_3d(xyz, magnetic_pole_tilt);
-  xyzRot2 = rotate_around_z_3d(xyzRot1, magnetic_pole_rotation);
-
-  // transform back to lon, lat, radius:
-  llr = transform_xyz_to_llr_3d(xyzRot2);
-
-  geoLon_scgc = llr[0];
-  geoLat_scgc = llr[1];
-  geoAlt_scgc = llr[2] - planetRadius;
-  report.print(4,
-               "Done dipole -> geographic transformations for the dipole grid.");
-
-  calc_alt_grid_spacing();
->>>>>>> 7013fd83
+
   report.print(4, "Done altitude spacing for the dipole grid.");
 
   // Calculate magnetic field and magnetic coordinates:
