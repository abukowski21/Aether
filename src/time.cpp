// Copyright 2020, the Aether Development Team (see doc/dev_team.md for members)
// Full license can be found in License.md

#include <math.h>
#include <vector>
#include <string>
#include <iostream>
#include <time.h>

#include "aether.h"

// -----------------------------------------------------------------------------
// Instantiate the time variables
// -----------------------------------------------------------------------------

Times::Times() {

  iCurrent = {0, 0, 0, 0, 0, 0, 0};
  iStep = -1;

  year = 0;
  month = 0;
  day = 0;
  jDay = 0;
  hour = 0;
  minute = 0;
  second = 0;
  milli = 0;

  time(&sys_time_start);
}

// -----------------------------------------------------------------------------
// This sets the end of the initialization time
// -----------------------------------------------------------------------------

void Times::set_start_time_loop() {
  time(&sys_time_start_time_loop);
}

// -----------------------------------------------------------------------------
// This is for restarting the code. Either write or read the time.
// -----------------------------------------------------------------------------

bool Times::restart_file(std::string dir, bool DoRead) {

  std::string filename;
  bool DidWork = true;
  filename = dir + "/time.json";

  json restart_time_json;

  if (DoRead) {
    restart_time_json = read_json(filename);
    current = restart_time_json["currenttime"];
    restart = current;
    iStep = restart_time_json["istep"];
    iStep--;
    dt = 0;
    increment_time();
    std::cout << "Restarted time, Current time : ";
    display_itime(iCurrent);
  } else {
    restart_time_json = { {"currenttime", current},
      {"istep", iStep}
    };
    DidWork = write_json(filename, restart_time_json);
  }

  return DidWork;
}

// -----------------------------------------------------------------------------
// This is to initialize the time variables with real times
// -----------------------------------------------------------------------------

void Times::set_times(std::vector<int> itime) {
  start = time_int_to_real(itime);
  restart = start;
  current = start;
  iStep = -1;
  dt = 0;
  // This will initiate more variables:
  increment_time();
}

// -----------------------------------------------------------------------------
// This function checks to see if the simulation has passed through a
// time gate By this, I mean that the user sets a dt in which to do
// something. If the simulation passes through that dt, then it will
// return a 1, else it will return a 0.  It also returns 1 if the
// current time is the start time or end time.
// -----------------------------------------------------------------------------

int Times::check_time_gate(precision_t dt_check) {
  int DidPassGate = 0;

  if (current == start)
    DidPassGate = 1;

  if (current == end)
    DidPassGate = 1;

  if ( floor((simulation - dt) / dt_check) <
       floor(simulation / dt_check))
    DidPassGate = 1;

  return DidPassGate;
}

// -----------------------------------------------------------------------------
// Need to actually calculate dt here....
// -----------------------------------------------------------------------------

void Times::calc_dt(precision_t dtNeutral,
                    precision_t dtIon) {
  dt = end - current;
  double cfl = 0.1;

  if (cfl * dtNeutral < dt)
    dt = cfl * dtNeutral;

  if (cfl * dtIon < dt)
    dt = cfl * dtIon;

  dt = sync_min_across_all_procs(dt);
  return;
}

// -----------------------------------------------------------------------------
// Get the current time as a double
// -----------------------------------------------------------------------------

double Times::get_current() {
  return current;
}

// -----------------------------------------------------------------------------
// Get the end time as a double
// -----------------------------------------------------------------------------

double Times::get_end() {
  return end;
}

// -----------------------------------------------------------------------------
// Get the current time as a string
// -----------------------------------------------------------------------------

std::string Times::get_YMD_HMS(bool useSeconds) {
  if (useSeconds)
    return sYMD_HMS;
  else 
    return sYMD_HM0;
}

// -----------------------------------------------------------------------------
// Get the current time as a string, with seconds as 00
// -----------------------------------------------------------------------------

std::string Times::get_YMD_HM0() {
  return sYMD_HM0;
}


// -----------------------------------------------------------------------------
// Get the intermediate stopping time
// -----------------------------------------------------------------------------

double Times::get_intermediate() {
  return intermediate;
}

// -----------------------------------------------------------------------------
// Get the current dt
// -----------------------------------------------------------------------------

precision_t Times::get_dt() {
  return dt;
}

// -----------------------------------------------------------------------------
// Get the orbit time, needed to update planetary characteristics
// -----------------------------------------------------------------------------

precision_t Times::get_orbittime() {
  return orbittime;
}

// -----------------------------------------------------------------------------
// Get the julian day
// -----------------------------------------------------------------------------

double Times::get_julian_day() {
  return julian_day;
}

// -----------------------------------------------------------------------------
// Get the current simulation time (in sec since start of run)
// -----------------------------------------------------------------------------

double Times::get_simulation_time() {
  return simulation;
}

// -----------------------------------------------------------------------------
// Get the current time array
// -----------------------------------------------------------------------------

std::vector<int> Times::get_iCurrent() {
  return iCurrent;
}

// -----------------------------------------------------------------------------
// Set the end time using a vector of year, month, day, hour, min, sec, msec
// -----------------------------------------------------------------------------

void Times::set_end_time(std::vector<int> itime) {
  end = time_int_to_real(itime);
}

// -----------------------------------------------------------------------------
// Increment the time by dt and increment the iteration number (iStep)
// -----------------------------------------------------------------------------

void Times::increment_time() {

  // Increment iStep (iteration number):
  iStep++;

  // Increment current time:
  current += dt;

  // set the simulation time:
  simulation = current - start;

  // Convert current time to array:
  iCurrent = time_real_to_int(current);

  // Set named variables:
  year = iCurrent[0];
  month = iCurrent[1];
  day = iCurrent[2];
  hour = iCurrent[3];
  minute = iCurrent[4];
  second = iCurrent[5];
  milli = iCurrent[6];

  char tmp[100];
  snprintf(tmp, 100, "%04d%02d%02d_%02d%02d%02d",
<<<<<<< HEAD
          year, month, day, hour, minute, second);
  sYMD_HMS = std::string(tmp);
  snprintf(tmp, 100, "%04d%02d%02d_%02d%02d%02d",
          year, month, day, hour, minute, 0);
=======
           year, month, day, hour, minute, second);
  sYMD_HMS = std::string(tmp);
  snprintf(tmp, 100, "%04d%02d%02d_%02d%02d%02d",
           year, month, day, hour, minute, 0);
>>>>>>> 9ad267a5
  sYMD_HM0 = std::string(tmp);
  snprintf(tmp, 100, "%04d%02d%02d", year, month, day);
  sYMD = std::string(tmp);
  snprintf(tmp, 100, "%02d%02d%02d", hour, minute, second);
  sHMS = std::string(tmp);

  // Calculate Julian Day (day of year):
  jDay = day_of_year(year, month, day);

  // Calculate True Julian Day:
  julian_day = time_int_to_jday(iCurrent);

  // Calculate UT (in hours):
  ut = static_cast<float>(iCurrent[3])    // hours
       + static_cast<float>(iCurrent[4]) / 60.0  // minutes
       + (static_cast<float>(iCurrent[5])
          + static_cast<float>(iCurrent[6]) / 1000) / 3600.0;

  // Calculate orbital parameters based on E Standish,
  // Solar System Dynamics, JPL,.
  // No constant orbital speed assumption

  precision_t day_number = 367.0 * static_cast<float>(iCurrent[0])
                           - 7.0 * (static_cast<float>(iCurrent[0])
                                    + (static_cast<float>(iCurrent[1]) + 9.0) / 12.0) / 4.0
                           + 275.0 * static_cast<float>(iCurrent[1]) / 9.0
                           + static_cast<float>(iCurrent[2])
                           - 730531.5
                           + ut / 24.0;

  orbittime = day_number / 36525.0;

  return;
}

// -----------------------------------------------------------------------------
// Display Current Time
// -----------------------------------------------------------------------------

void Times::display() {

  std::string units = "s";
  std::string remaining_units = "s";
  time(&sys_time_current);
  walltime =
    static_cast<double>(sys_time_current) -
    static_cast<double>(sys_time_start_time_loop);

  double elapsed_simulation_time = current - restart;
  double total_simulation_time = end - restart;
  precision_t ratio_of_time = elapsed_simulation_time / total_simulation_time;
  precision_t total_walltime = walltime / (ratio_of_time + 1e-6);
  int remaining_walltime = total_walltime - walltime;

  if (walltime > 120) {
    if (walltime > 7200) {
      walltime = static_cast<int>(walltime / 3600.0);
      units = "h";
    } else {
      walltime = static_cast<int>(walltime / 60.0);
      units = "m";
    }
  }

  if (remaining_walltime > 120) {
    if (remaining_walltime > 7200) {
      remaining_walltime = remaining_walltime / 3600.0;
      remaining_units = "h";
    } else {
      remaining_walltime = remaining_walltime / 60.0;
      remaining_units = "m";
    }
  }

  std::cout << "Wall Time : " << walltime << units;
  std::cout << " (left : "
            << remaining_walltime << remaining_units << ")";
  std::cout << "; Current Time : ";
  display_itime(iCurrent);
}

// -----------------------------------------------------------------------------
// We have two main stop times in Aether:
//   - intermediate: to do something every once in a while, like couple
//   - end: to end the whole simulation
// -----------------------------------------------------------------------------

void Times::increment_intermediate(double dt) {

  intermediate = current + dt;

  if (intermediate > end)
    intermediate = end;

  return;

}<|MERGE_RESOLUTION|>--- conflicted
+++ resolved
@@ -248,17 +248,10 @@
 
   char tmp[100];
   snprintf(tmp, 100, "%04d%02d%02d_%02d%02d%02d",
-<<<<<<< HEAD
-          year, month, day, hour, minute, second);
-  sYMD_HMS = std::string(tmp);
-  snprintf(tmp, 100, "%04d%02d%02d_%02d%02d%02d",
-          year, month, day, hour, minute, 0);
-=======
            year, month, day, hour, minute, second);
   sYMD_HMS = std::string(tmp);
   snprintf(tmp, 100, "%04d%02d%02d_%02d%02d%02d",
            year, month, day, hour, minute, 0);
->>>>>>> 9ad267a5
   sYMD_HM0 = std::string(tmp);
   snprintf(tmp, 100, "%04d%02d%02d", year, month, day);
   sYMD = std::string(tmp);
