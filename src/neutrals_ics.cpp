--- conflicted
+++ resolved
@@ -157,7 +157,6 @@
       } else
         temp1d = 200.0;
 
-<<<<<<< HEAD
       // spread the 1D temperature across the globe:
       for (iLon = 0; iLon < nLons; iLon++) {
         for (iLat = 0; iLat < nLats; iLat++)
@@ -166,13 +165,11 @@
 
       // Make the initial condition in the lower ghost cells to be consistent
       // with the actual lowwer BC:
-=======
       // Set the lower boundary condition:
       for (int iSpecies = 0; iSpecies < nSpecies; iSpecies++) {
         species[iSpecies].density_scgc.slice(0).
           fill(species[iSpecies].lower_bc_density);
       }
->>>>>>> 9ad267a5
       calc_scale_height(grid);
       set_lower_bcs(grid, time, indices);
 
