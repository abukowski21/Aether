--- conflicted
+++ resolved
@@ -174,14 +174,9 @@
   int iBranch_ = 10;
 
   // Branching Ratio:
-<<<<<<< HEAD
-  reaction.branching_ratio = str_to_num(line[iBranch_]);
-
-  // energy released as exo-thermic reaction:
-  reaction.energy = str_to_num(line[iBranch_ + 1]);
-=======
+
   if (line[iBranch_].length() > 0)
-    reaction.branching_ratio = stof(line[iBranch_]);
+    reaction.branching_ratio = str_to_num(line[iBranch_]);
 
   else
     reaction.branching_ratio = 1;
@@ -189,7 +184,7 @@
 
   // energy released as exo-thermic reaction:
   if (line[iBranch_ + 1].length() > 0)
-    reaction.energy = stof(line[iBranch_ + 1]);
+    reaction.energy = str_to_num(line[iBranch_ + 1]);
 
   else
     reaction.energy = 0;
@@ -205,11 +200,11 @@
 
     //std::cout << line[17] << ", " << line[18] << ", " << line[19] << "\n";
     if (line[iNumerator].length() > 0) {
-      reaction.numerator =  stof(line[iNumerator]);
+      reaction.numerator =  str_to_num(line[iNumerator]);
       reaction.denominator =     line[iNumerator + 1];
 
       if (line[iNumerator + 2].length() > 0)
-        reaction.exponent = stof(line[iNumerator + 2]);
+        reaction.exponent = str_to_num(line[iNumerator + 2]);
     } else {
       // default to 0 (calc_chemical_sources will use constant rate)
       reaction.type = 0;
@@ -219,15 +214,14 @@
 
     //std::cout << line[10] << ", " << line[17] << ", " << line[17+4] << "\n";
     if (line[iNumerator + 4].length() > 0)
-      reaction.min =        stoi(line[iNumerator + 4]);
+      reaction.min = int(str_to_num(line[iNumerator + 4]));
 
     if (line[iNumerator + 5].length() > 0)
-      reaction.max =        stoi(line[iNumerator + 5]);
+      reaction.max = str_to_num(line[iNumerator + 5]);
 
     if (line[iNumerator + 6].length() > 0)
-      reaction.type =       stoi(line[iNumerator + 6]);
-  }
->>>>>>> f0c683af
+      reaction.type = str_to_num(line[iNumerator + 6]);
+  }
 
   report.exit(function);
   return reaction;
