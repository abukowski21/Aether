// Copyright 2020, the Aether Development Team (see doc/dev_team.md for members)
// Full license can be found in License.md

#include "../include/aether.h"

// -----------------------------------------------------------------------------
// Main file for the Aether model.  This is needed when Aether is not used
// as a library in another code, such as the SWMF.
// -----------------------------------------------------------------------------

int main() {

<<<<<<< HEAD
    int iErr = 0;
    std::string sError;
    bool didWork = true;

    Times time;

    // Define the function and report:
    std::string function = "main";
    static int iFunction = -1;
    report.enter(function, iFunction);

    try {
        // Create inputs (reading the input file):
        input = Inputs(time);
        if (!input.is_ok())
            throw std::string("input initialization failed!");

        if (input.get_is_student())
            report.print(-1, "Hello " +
                         input.get_student_name() + " - welcome to Aether!");

        Quadtree quadtree;
        if (!quadtree.is_ok())
            throw std::string("quadtree initialization failed!");

        // Initialize MPI and parallel aspects of the code:
        didWork = init_parallel(quadtree);
        if (!didWork)
            throw std::string("init_parallel failed!");

        // Everything should be set for the inputs now, so write a restart file:
        didWork = input.write_restart();
        if (!didWork)
            throw std::string("input.write_restart failed!");

        // Initialize the EUV system:
        Euv euv;
        if (!euv.is_ok())
            throw std::string("EUV initialization failed!");

        // Initialize the planet:
        Planets planet;
        MPI_Barrier(aether_comm);
        if (!planet.is_ok())
            throw std::string("planet initialization failed!");

        // Initialize the indices, read the files, and perturb:
        Indices indices;
        didWork = read_and_store_indices(indices);
        MPI_Barrier(aether_comm);
        if (!didWork)
            throw std::string("read_and_store_indices failed!");

        // Perturb the inputs if user has asked for this
        indices.perturb();
        MPI_Barrier(aether_comm);

        // Initialize Geographic grid:
        Grid gGrid(input.get_nLonsGeo(),
                   input.get_nLatsGeo(),
                   input.get_nAltsGeo(),
                   nGeoGhosts);
        didWork = gGrid.init_geo_grid(quadtree, planet);
        MPI_Barrier(aether_comm);
        if (!didWork)
            throw std::string("init_geo_grid failed!");

        // Calculate centripetal acceleration, since this is a constant
        // vector on the grid:
        if (input.get_use_centripetal())
            gGrid.calc_cent_acc(planet);

        // Initialize Magnetic grid:
        Grid mGrid(nMagLonsG, nMagLatsG, nMagAltsG, nMagGhosts);

        // Initialize Neutrals on geographic grid:
        Neutrals neutrals(gGrid, planet, time, indices);

        // Initialize Ions on geographic grid:
        Ions ions(gGrid, planet);

        // -----------------------------------------------------------------
        // This is a unit test for checking for nans and infinities.
        // Is simply adds nans and infinities in a few places, then
        // checks for them to make sure the checking is working
        // -----------------------------------------------------------------

        if (input.get_nan_test()) {
            neutrals.nan_test(input.get_nan_test_variable());
            ions.nan_test(input.get_nan_test_variable());
        }

        if (input.get_check_for_nans()) {
            didWork = neutrals.check_for_nonfinites("In Main, before main loop");
            didWork = ions.check_for_nonfinites();
        }

        // -----------------------------------------------------------------

        // Once EUV, neutrals, and ions have been defined, pair cross sections
        euv.pair_euv(neutrals, ions);

        // Initialize Chemical scheme (including reading file):
        Chemistry chemistry(neutrals, ions);

        // Read in the collision frequencies and other diffusion coefficients:
        read_collision_file(neutrals, ions);

        // Initialize ion temperatures from neutral temperature
        ions.init_ion_temperature(neutrals, gGrid);

        // Initialize electrodynamics and check if electrodynamics times
        // works with input time
        Electrodynamics electrodynamics(time);
        if (!electrodynamics.is_ok())
            throw std::string("electrodynamics initialization failed!");

        // If the user wants to restart, then get the time of the restart
        if (input.get_do_restart()) {
            report.print(1, "Restarting! Reading time file!");
            didWork = time.restart_file(input.get_restartin_dir(), DoRead);
            if (!didWork)
                throw std::string("Reading Restart for time Failed!!!\n");
        }

        // This is for the initial output.  If it is not a restart, this will go:
        if (time.check_time_gate(input.get_dt_output(0)))
            didWork = output(neutrals, ions, gGrid, time, planet);
        if (!didWork)
            throw std::string("output failed!");

        // This is advancing now... We are not coupling, so set dt_couple to the
        // end of the simulation

        double dt_couple = time.get_end() - time.get_current();

        // The way most codes are set up in the SWMF is that there are two
        // times, an end time which ends the simulation, and an intermediate
        // time, which allows coupling or something to happen.  So, typically
        // the advance functions should only go to this intermediate time,
        // then a loop around that goes to the end time.  Then, the code can
        // be made into a library and run externally.

        Logfile logfile(indices);
        while (time.get_current() < time.get_end()) {

            time.increment_intermediate(dt_couple);

            // Increment until the intermediate time:
            while (time.get_current() < time.get_intermediate()) {
                didWork = advance(planet,
                                  gGrid,
                                  time,
                                  euv,
                                  neutrals,
                                  ions,
                                  chemistry,
                                  electrodynamics,
                                  indices,
                                  logfile);
                if (!didWork)
                    throw std::string("Error in advance!");
            }

            // Should write out some restart files every time we are done with
            // intermediate times.  Just so when we restart, we know that we can
            // couple first thing and everything should be good. (Not sure if
            // restart should be before or after the coupling, but since we are
            // not coupling, it doesn't matter.  Once we do coupling to something,
            // need to figure it out.
            //
            // The odd thing here is that in advance, we most likely JUST
            // wrote out restart files, so we only need to do this if we
            // didn't just do it.  So, check the negative here:
            if (!time.check_time_gate(input.get_dt_write_restarts())) {
                report.print(3, "Writing restart files");

                didWork = neutrals.restart_file(input.get_restartout_dir(), DoWrite);
                if (!didWork)
                    throw std::string("Writing Restart for Neutrals Failed!!!\n");

                didWork = ions.restart_file(input.get_restartout_dir(), DoWrite);
                if (!didWork)
                    throw std::string("Writing Restart for Ions Failed!!!\n");

                didWork = time.restart_file(input.get_restartout_dir(), DoWrite);
                if (!didWork)
                    throw std::string("Writing Restart for time Failed!!!\n");
            }

            // Do some coupling here. But we have no coupling to do. Sad.

        } // End of outer time loop - done with run!

        report.exit(function);
        report.times();

    } catch (std::string error) {
        report.report_errors();
        if (iProc == 0) {
            std::cout << error << "\n";
            std::cout << "---- Must Exit! ----\n";
        }
    }


    // End parallel tasks:
    iErr = MPI_Finalize();
=======
  int iErr = 0;
  std::string sError;
  bool didWork = true;

  Times time;

  // Define the function and report:
  std::string function = "main";
  static int iFunction = -1;
  report.enter(function, iFunction);

  try {
    // Create inputs (reading the input file):
    input = Inputs(time);

    if (!input.is_ok())
      throw std::string("input initialization failed!");

    if (input.get_is_student())
      report.print(-1, "Hello " +
                   input.get_student_name() + " - welcome to Aether!");

    // For now, the number of processors and blocks are set by the 
    // neutral grid shape, since this could be sphere (1 root) or
    // cubesphere (6 root)
    Quadtree quadtree(input.get_grid_shape("neuGrid"));

    if (!quadtree.is_ok())
      throw std::string("quadtree initialization failed!");

    // Initialize MPI and parallel aspects of the code:
    didWork = init_parallel(quadtree);

    if (!didWork)
      throw std::string("init_parallel failed!");

    // Everything should be set for the inputs now, so write a restart file:
    didWork = input.write_restart();

    if (!didWork)
      throw std::string("input.write_restart failed!");

    // Initialize the EUV system:
    Euv euv;

    if (!euv.is_ok())
      throw std::string("EUV initialization failed!");

    // Initialize the planet:
    Planets planet;
    MPI_Barrier(aether_comm);

    if (!planet.is_ok())
      throw std::string("planet initialization failed!");

    // Initialize the indices, read the files, and perturb:
    Indices indices;
    didWork = read_and_store_indices(indices);
    MPI_Barrier(aether_comm);

    if (!didWork)
      throw std::string("read_and_store_indices failed!");

    // Perturb the inputs if user has asked for this
    indices.perturb();
    MPI_Barrier(aether_comm);

    // Initialize Geographic grid:
    Grid gGrid("neuGrid");
    didWork = gGrid.init_geo_grid(quadtree, planet);
    MPI_Barrier(aether_comm);

    if (!didWork)
      throw std::string("init_geo_grid failed!");

    // Find interpolation coefs for the ghostcells if cubesphere grid
    didWork = find_ghostcell_interpolation_coefs(gGrid);

    // Calculate centripetal acceleration, since this is a constant
    // vector on the grid:
    if (input.get_cent_acc())
      gGrid.calc_cent_acc(planet);

    // Initialize Magnetic grid:
    Grid mGrid("ionGrid");

    if (mGrid.iGridShape_ == mGrid.iDipole_) {
      mGrid.set_IsDipole(true);
      mGrid.init_dipole_grid(quadtree, planet);
      mGrid.set_IsGeoGrid(false);
    } else {
      std::cout << "Making Spherical Magnetic Grid\n";
      mGrid.set_IsDipole(false);
      didWork = mGrid.init_geo_grid(quadtree, planet);
      mGrid.set_IsGeoGrid(false);
    }
    // Initialize Neutrals on geographic grid:
    Neutrals neutrals(gGrid, planet, time, indices);
    // Initialize Neutrals on magnetic grid:
    Neutrals neutralsMag(mGrid, planet, time, indices);

    // Initialize Ions on geographic grid:
    Ions ions(gGrid, planet);
    // Initialize Ions on magnetic grid:
    Ions ionsMag(mGrid, planet);

    // -----------------------------------------------------------------
    // This is a unit test for checking for nans and infinities.
    // Is simply adds nans and infinities in a few places, then
    // checks for them to make sure the checking is working
    // -----------------------------------------------------------------

    if (input.get_nan_test()) {
      neutrals.nan_test(input.get_nan_test_variable());
      ions.nan_test(input.get_nan_test_variable());
    }

    if (input.get_check_for_nans()) {
      didWork = neutrals.check_for_nonfinites();
      didWork = ions.check_for_nonfinites();
    }

    // -----------------------------------------------------------------

    // Once EUV, neutrals, and ions have been defined, pair cross sections
    euv.pair_euv(neutrals, ions);
    euv.pair_euv(neutralsMag, ionsMag);

    // Initialize Chemical scheme (including reading file):
    Chemistry chemistry(neutrals, ions);
    Chemistry chemistryMag(neutralsMag, ionsMag);

    // Read in the collision frequencies and other diffusion coefficients:
    read_collision_file(neutrals, ions);
    read_collision_file(neutralsMag, ionsMag);

    // Initialize ion temperatures from neutral temperature
    ions.init_ion_temperature(neutrals, gGrid);
    // Initialize ion temperatures from neutral temperature (on Mag Grid)
    ionsMag.init_ion_temperature(neutralsMag, mGrid);

    // Initialize electrodynamics and check if electrodynamics times
    // works with input time
    Electrodynamics electrodynamics(time);

    if (!electrodynamics.is_ok())
      throw std::string("electrodynamics initialization failed!");

    // If the user wants to restart, then get the time of the restart
    if (input.get_do_restart()) {
      report.print(1, "Restarting! Reading time file!");
      didWork = time.restart_file(input.get_restartin_dir(), DoRead);

      if (!didWork)
        throw std::string("Reading Restart for time Failed!!!\n");
    }

    // This is for the initial output.  If it is not a restart, this will go:
    if (time.check_time_gate(input.get_dt_output(0))) {
      didWork = output(neutrals, ions, gGrid, time, planet);
      didWork = output(neutralsMag, ionsMag, mGrid, time, planet);
    }
    if (!didWork)
      throw std::string("output failed!");

    // This is advancing now... We are not coupling, so set dt_couple to the
    // end of the simulation

    double dt_couple = time.get_end() - time.get_current();

    // The way most codes are set up in the SWMF is that there are two
    // times, an end time which ends the simulation, and an intermediate
    // time, which allows coupling or something to happen.  So, typically
    // the advance functions should only go to this intermediate time,
    // then a loop around that goes to the end time.  Then, the code can
    // be made into a library and run externally.

    Logfile logfile(indices, 0);
    Logfile logfileMag(indices, 1);

    time.set_start_time_loop();

    while (time.get_current() < time.get_end()) {

      time.increment_intermediate(dt_couple);

      // Increment until the intermediate time:
      while (time.get_current() < time.get_intermediate()) {
        didWork = advance(planet,
                          gGrid,
                          mGrid,
                          time,
                          euv,
                          neutrals,
                          neutralsMag,
                          ions,
                          ionsMag,
                          chemistry,
                          chemistryMag,
                          electrodynamics,
                          indices,
                          logfile,
                          logfileMag);

        if (!didWork)
          throw std::string("Error in advance!");
      }

      // Should write out some restart files every time we are done with
      // intermediate times.  Just so when we restart, we know that we can
      // couple first thing and everything should be good. (Not sure if
      // restart should be before or after the coupling, but since we are
      // not coupling, it doesn't matter.  Once we do coupling to something,
      // need to figure it out.
      //
      // The odd thing here is that in advance, we most likely JUST
      // wrote out restart files, so we only need to do this if we
      // didn't just do it.  So, check the negative here:
      if (!time.check_time_gate(input.get_dt_write_restarts())) {
        report.print(3, "Writing restart files");

        didWork = neutrals.restart_file(input.get_restartout_dir(), DoWrite);

        if (!didWork)
          throw std::string("Writing Restart for Neutrals Failed!!!\n");

        didWork = ions.restart_file(input.get_restartout_dir(), DoWrite);

        if (!didWork)
          throw std::string("Writing Restart for Ions Failed!!!\n");

        didWork = time.restart_file(input.get_restartout_dir(), DoWrite);

        if (!didWork)
          throw std::string("Writing Restart for time Failed!!!\n");
      }

      // Do some coupling here. But we have no coupling to do. Sad.

    } // End of outer time loop - done with run!

    report.exit(function);
    report.times();

  } catch (std::string error) {
    report.report_errors();

    if (iProc == 0) {
      std::cout << error << "\n";
      std::cout << "---- Must Exit! ----\n";
    }
  }


  // End parallel tasks:
  iErr = MPI_Finalize();
>>>>>>> 9ad267a5

    return iErr;
}<|MERGE_RESOLUTION|>--- conflicted
+++ resolved
@@ -9,217 +9,7 @@
 // -----------------------------------------------------------------------------
 
 int main() {
-
-<<<<<<< HEAD
-    int iErr = 0;
-    std::string sError;
-    bool didWork = true;
-
-    Times time;
-
-    // Define the function and report:
-    std::string function = "main";
-    static int iFunction = -1;
-    report.enter(function, iFunction);
-
-    try {
-        // Create inputs (reading the input file):
-        input = Inputs(time);
-        if (!input.is_ok())
-            throw std::string("input initialization failed!");
-
-        if (input.get_is_student())
-            report.print(-1, "Hello " +
-                         input.get_student_name() + " - welcome to Aether!");
-
-        Quadtree quadtree;
-        if (!quadtree.is_ok())
-            throw std::string("quadtree initialization failed!");
-
-        // Initialize MPI and parallel aspects of the code:
-        didWork = init_parallel(quadtree);
-        if (!didWork)
-            throw std::string("init_parallel failed!");
-
-        // Everything should be set for the inputs now, so write a restart file:
-        didWork = input.write_restart();
-        if (!didWork)
-            throw std::string("input.write_restart failed!");
-
-        // Initialize the EUV system:
-        Euv euv;
-        if (!euv.is_ok())
-            throw std::string("EUV initialization failed!");
-
-        // Initialize the planet:
-        Planets planet;
-        MPI_Barrier(aether_comm);
-        if (!planet.is_ok())
-            throw std::string("planet initialization failed!");
-
-        // Initialize the indices, read the files, and perturb:
-        Indices indices;
-        didWork = read_and_store_indices(indices);
-        MPI_Barrier(aether_comm);
-        if (!didWork)
-            throw std::string("read_and_store_indices failed!");
-
-        // Perturb the inputs if user has asked for this
-        indices.perturb();
-        MPI_Barrier(aether_comm);
-
-        // Initialize Geographic grid:
-        Grid gGrid(input.get_nLonsGeo(),
-                   input.get_nLatsGeo(),
-                   input.get_nAltsGeo(),
-                   nGeoGhosts);
-        didWork = gGrid.init_geo_grid(quadtree, planet);
-        MPI_Barrier(aether_comm);
-        if (!didWork)
-            throw std::string("init_geo_grid failed!");
-
-        // Calculate centripetal acceleration, since this is a constant
-        // vector on the grid:
-        if (input.get_use_centripetal())
-            gGrid.calc_cent_acc(planet);
-
-        // Initialize Magnetic grid:
-        Grid mGrid(nMagLonsG, nMagLatsG, nMagAltsG, nMagGhosts);
-
-        // Initialize Neutrals on geographic grid:
-        Neutrals neutrals(gGrid, planet, time, indices);
-
-        // Initialize Ions on geographic grid:
-        Ions ions(gGrid, planet);
-
-        // -----------------------------------------------------------------
-        // This is a unit test for checking for nans and infinities.
-        // Is simply adds nans and infinities in a few places, then
-        // checks for them to make sure the checking is working
-        // -----------------------------------------------------------------
-
-        if (input.get_nan_test()) {
-            neutrals.nan_test(input.get_nan_test_variable());
-            ions.nan_test(input.get_nan_test_variable());
-        }
-
-        if (input.get_check_for_nans()) {
-            didWork = neutrals.check_for_nonfinites("In Main, before main loop");
-            didWork = ions.check_for_nonfinites();
-        }
-
-        // -----------------------------------------------------------------
-
-        // Once EUV, neutrals, and ions have been defined, pair cross sections
-        euv.pair_euv(neutrals, ions);
-
-        // Initialize Chemical scheme (including reading file):
-        Chemistry chemistry(neutrals, ions);
-
-        // Read in the collision frequencies and other diffusion coefficients:
-        read_collision_file(neutrals, ions);
-
-        // Initialize ion temperatures from neutral temperature
-        ions.init_ion_temperature(neutrals, gGrid);
-
-        // Initialize electrodynamics and check if electrodynamics times
-        // works with input time
-        Electrodynamics electrodynamics(time);
-        if (!electrodynamics.is_ok())
-            throw std::string("electrodynamics initialization failed!");
-
-        // If the user wants to restart, then get the time of the restart
-        if (input.get_do_restart()) {
-            report.print(1, "Restarting! Reading time file!");
-            didWork = time.restart_file(input.get_restartin_dir(), DoRead);
-            if (!didWork)
-                throw std::string("Reading Restart for time Failed!!!\n");
-        }
-
-        // This is for the initial output.  If it is not a restart, this will go:
-        if (time.check_time_gate(input.get_dt_output(0)))
-            didWork = output(neutrals, ions, gGrid, time, planet);
-        if (!didWork)
-            throw std::string("output failed!");
-
-        // This is advancing now... We are not coupling, so set dt_couple to the
-        // end of the simulation
-
-        double dt_couple = time.get_end() - time.get_current();
-
-        // The way most codes are set up in the SWMF is that there are two
-        // times, an end time which ends the simulation, and an intermediate
-        // time, which allows coupling or something to happen.  So, typically
-        // the advance functions should only go to this intermediate time,
-        // then a loop around that goes to the end time.  Then, the code can
-        // be made into a library and run externally.
-
-        Logfile logfile(indices);
-        while (time.get_current() < time.get_end()) {
-
-            time.increment_intermediate(dt_couple);
-
-            // Increment until the intermediate time:
-            while (time.get_current() < time.get_intermediate()) {
-                didWork = advance(planet,
-                                  gGrid,
-                                  time,
-                                  euv,
-                                  neutrals,
-                                  ions,
-                                  chemistry,
-                                  electrodynamics,
-                                  indices,
-                                  logfile);
-                if (!didWork)
-                    throw std::string("Error in advance!");
-            }
-
-            // Should write out some restart files every time we are done with
-            // intermediate times.  Just so when we restart, we know that we can
-            // couple first thing and everything should be good. (Not sure if
-            // restart should be before or after the coupling, but since we are
-            // not coupling, it doesn't matter.  Once we do coupling to something,
-            // need to figure it out.
-            //
-            // The odd thing here is that in advance, we most likely JUST
-            // wrote out restart files, so we only need to do this if we
-            // didn't just do it.  So, check the negative here:
-            if (!time.check_time_gate(input.get_dt_write_restarts())) {
-                report.print(3, "Writing restart files");
-
-                didWork = neutrals.restart_file(input.get_restartout_dir(), DoWrite);
-                if (!didWork)
-                    throw std::string("Writing Restart for Neutrals Failed!!!\n");
-
-                didWork = ions.restart_file(input.get_restartout_dir(), DoWrite);
-                if (!didWork)
-                    throw std::string("Writing Restart for Ions Failed!!!\n");
-
-                didWork = time.restart_file(input.get_restartout_dir(), DoWrite);
-                if (!didWork)
-                    throw std::string("Writing Restart for time Failed!!!\n");
-            }
-
-            // Do some coupling here. But we have no coupling to do. Sad.
-
-        } // End of outer time loop - done with run!
-
-        report.exit(function);
-        report.times();
-
-    } catch (std::string error) {
-        report.report_errors();
-        if (iProc == 0) {
-            std::cout << error << "\n";
-            std::cout << "---- Must Exit! ----\n";
-        }
-    }
-
-
-    // End parallel tasks:
-    iErr = MPI_Finalize();
-=======
+  
   int iErr = 0;
   std::string sError;
   bool didWork = true;
@@ -476,7 +266,5 @@
 
   // End parallel tasks:
   iErr = MPI_Finalize();
->>>>>>> 9ad267a5
-
-    return iErr;
+  return iErr;
 }