--- conflicted
+++ resolved
@@ -320,42 +320,20 @@
 
       std::string filename = get_filename_from_type(type_output);
 
-<<<<<<< HEAD
-      if (type_output == "bfield")
-        filename = "3DBFI_";
-
-      if (type_output == "gravity")
-        filename = "3DGRA_";
-
-      if (type_output == "moment")
-        filename = "3DMMT_";
-
-      if (type_output == "corners")
-        filename = "3DCOR_";
-=======
       if (filename.length() < 4) {
         report.print(0, "type_output : " + type_output);
         report.error("File output type not found!");
         didWork = false;
       } else {
->>>>>>> 9ad267a5
-
         if (grid.get_IsGeoGrid())
           filename = filename + "G_";
         else
           filename = filename + "M_";
 
-<<<<<<< HEAD
-      bool useSeconds = false;
-      if (input.get_dt_output(iOutput) < 60)
-        useSeconds = true;
-      filename = filename + time.get_YMD_HMS(useSeconds);
-=======
         if ((int64_t(input.get_dt_output(iOutput)) % 60) == 0)
           filename = filename + time.get_YMD_HM0();
         else
           filename = filename + time.get_YMD_HMS();
->>>>>>> 9ad267a5
 
         if (nMembers > 1)
           filename = filename + "_" + cMember;
