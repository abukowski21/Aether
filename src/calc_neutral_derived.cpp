// Copyright 2020, the Aether Development Team (see doc/dev_team.md for members)
// Full license can be found in License.md

#include <cmath>
#include <iostream>

#include "aether.h"

// ----------------------------------------------------------------------
//  Calculate eddy diffusion coefficient
// ----------------------------------------------------------------------

void Neutrals::calc_kappa_eddy() {

  std::string function = "Neutrals::calc_kappa_eddy";
  static int iFunction = -1;
  report.enter(function, iFunction);

  kappa_eddy_scgc.zeros();

  precision_t coef = input.get_eddy_coef();
  precision_t bottom = input.get_eddy_bottom();
  precision_t top = input.get_eddy_top();

  kappa_eddy_scgc = coef * (pressure_scgc - top) / (bottom - top);
  kappa_eddy_scgc.elem( find(kappa_eddy_scgc > coef)).fill(coef);
  kappa_eddy_scgc.elem( find(kappa_eddy_scgc < 0)).zeros();

  report.exit(function);
  return;
}

// ----------------------------------------------------------------------
//  Calculate mass density and number density:
// ----------------------------------------------------------------------

void Neutrals::calc_mass_density() {

  std::string function = "Neutrals::calc_mass_density";
  static int iFunction = -1;
  report.enter(function, iFunction);

  rho_scgc.zeros();
  density_scgc.zeros();

  int64_t iSpecies;

  for (iSpecies = 0; iSpecies < nSpecies; iSpecies++) {
    rho_scgc = rho_scgc +
               species[iSpecies].mass * species[iSpecies].density_scgc;
    density_scgc = density_scgc + species[iSpecies].density_scgc;
  }

  report.exit(function);
  return;
}

// ----------------------------------------------------------------------
//  Calculate concentration (species number density / total density)
//    Must call calc_mass_density first!!!
// ----------------------------------------------------------------------

void Neutrals::calc_concentration() {

  std::string function = "Neutrals::calc_concentration";
  static int iFunction = -1;
  report.enter(function, iFunction);

  for (int64_t iSpecies = 0; iSpecies < nSpecies; iSpecies++)
    species[iSpecies].concentration_scgc =
      species[iSpecies].density_scgc / density_scgc;

  report.exit(function);
  return;
}

// ----------------------------------------------------------------------
//  Calculate mean major mass
//     Must call calc_mass_density first!!!
// ----------------------------------------------------------------------

void Neutrals::calc_mean_major_mass() {

  std::string function = "Neutrals::calc_mean_major_mass";
  static int iFunction = -1;
  report.enter(function, iFunction);

  mean_major_mass_scgc = rho_scgc / density_scgc;
  report.exit(function);
  return;
}

// ----------------------------------------------------------------------
//  Calculate pressure
//     Must call calc_mass_density first!!!
// ----------------------------------------------------------------------

void Neutrals::calc_pressure() {

  std::string function = "Neutrals::calc_pressure";
  static int iFunction = -1;
  report.enter(function, iFunction);

  pressure_scgc = cKB * density_scgc % temperature_scgc;
  report.exit(function);
  return;
}

// ----------------------------------------------------------------------
//  Calculate bulk velocity:
// ((sum of species mass * density * velocity) / bulk mass density)
// ----------------------------------------------------------------------

void Neutrals::calc_bulk_velocity() {

  std::string function = "Neutrals::calc_bulk_velocity";
  static int iFunction = -1;
  report.enter(function, iFunction);

  // Get rho to be the correct size by assigning it to a variable:
  arma_cube rho_advected = rho_scgc;
  static int64_t iSpecies, iSpecies_, iDir;

  for (iDir = 0; iDir < 3; iDir++) {
    velocity_vcgc[iDir].zeros();

    if (iDir == 0)
      rho_advected.zeros();

    for (iSpecies = 0; iSpecies < nSpeciesAdvect; iSpecies++) {
      iSpecies_ = species_to_advect[iSpecies];
      velocity_vcgc[iDir] +=
        species[iSpecies_].mass *
        species[iSpecies_].density_scgc %
        species[iSpecies_].velocity_vcgc[iDir];

      if (iDir == 0)
        rho_advected += species[iSpecies_].mass * species[iSpecies_].density_scgc;
    }

    velocity_vcgc[iDir] = velocity_vcgc[iDir] / rho_advected;
  }

  report.exit(function);
  return;
}

//----------------------------------------------------------------------
// Assign bulk velocity to non-advected species
//----------------------------------------------------------------------

void Neutrals::assign_bulk_velocity() {

  std::string function = "Neutrals::assign_bulk_velocity";
  static int iFunction = -1;
  report.enter(function, iFunction);

  static int64_t iSpecies, iDir;

  // If you don't advect a species, then fill with bulk velocity:
  for (iSpecies = 0; iSpecies < nSpecies; iSpecies++)
    if (!species[iSpecies].DoAdvect)
      for (iDir = 0; iDir < 3; iDir++)
        species[iSpecies].velocity_vcgc[iDir] = velocity_vcgc[iDir];

  report.exit(function);
  return;
}

//----------------------------------------------------------------------
// Calculate scale heights of different species
//----------------------------------------------------------------------

void Neutrals::calc_scale_height(Grid grid) {

  int64_t nAlts = grid.get_nAlts();

  int64_t iSpecies;

  // Calculate scale-heights of each species, completely independently:
  for (iSpecies = 0; iSpecies < nSpecies; iSpecies++) {
    species[iSpecies].scale_height_scgc =
      cKB * temperature_scgc /
      (species[iSpecies].mass * abs(grid.gravity_vcgc[2]));
  }

  // If we have eddy diffusion, the scale-heights need to be adjusted,
  // since all of the scale heights should be the same in the region
  // where eddy diffusion is dominant.

  if (input.get_use_eddy_momentum()) {
    // We need the mean major mass in the bottom-most cell, which we
    // assume is the region where the atmosphere is well-mixed:

    // sum mass densities and densities to calculate mean major mass:
    precision_t mTotal = 0.0, dTotal = 0.0, mmm;
    // Need the mass density and the number density in the bottom slice:
    arma_mat mSlice, dSlice;

    for (iSpecies = 0; iSpecies < nSpecies; iSpecies++) {
      mSlice =
        species[iSpecies].mass *
        species[iSpecies].density_scgc.slice(0);
      dSlice =
        species[iSpecies].density_scgc.slice(0);
      mTotal = mTotal + accu(mSlice);
      dTotal = dTotal + accu(dSlice);
    }

    mmm = mTotal / dTotal;
    mmm = sync_mean_across_all_procs(mmm);

    // bulk scale height, assuming well mixed atmosphere:
    arma_cube bulkH =
      cKB * temperature_scgc /
      (mmm * abs(grid.gravity_vcgc[2]));

    // percentage will go from 1 = use bulk scale, to 0 = use individual
    arma_cube percentage = kappa_eddy_scgc / input.get_eddy_coef();
    arma_cube one = percentage;
    one.ones();
    arma_cube omp = one - percentage;

    for (iSpecies = 0; iSpecies < nSpecies; iSpecies++) {
      species[iSpecies].scale_height_scgc =
        omp % species[iSpecies].scale_height_scgc +
        percentage % bulkH;
    }
  }

  return;
}

// ----------------------------------------------------------------------
// Calculate a bunch of derived products:
//   - Specific Heat at Constant Volume (Cv)
//   - Gamma
//   - Kappa
//   - Speed of sound
// ----------------------------------------------------------------------

void Neutrals::calc_specific_heat() {

  int64_t iSpecies;

  std::string function = "Neutrals::calc_specific_heat";
  static int iFunction = -1;
  report.enter(function, iFunction);

  Cv_scgc.zeros();
  gamma_scgc.zeros();
  kappa_scgc.zeros();

  for (iSpecies = 0; iSpecies < nSpecies; iSpecies++) {
    Cv_scgc = Cv_scgc +
              (species[iSpecies].vibe - 2) *
              species[iSpecies].density_scgc *
              cKB / species[iSpecies].mass;
    gamma_scgc = gamma_scgc +
                 species[iSpecies].density_scgc / (species[iSpecies].vibe - 2);
    kappa_scgc = kappa_scgc +
                 species[iSpecies].thermal_cond *
                 species[iSpecies].density_scgc %
                 pow(temperature_scgc, species[iSpecies].thermal_exp);
  }

  Cv_scgc = Cv_scgc / (2 * density_scgc);
  gamma_scgc = gamma_scgc * 2.0 / density_scgc + 1.0;
  kappa_scgc = kappa_scgc / density_scgc;

  sound_scgc = sqrt(cKB *
                    gamma_scgc %
                    temperature_scgc /
                    mean_major_mass_scgc);

  if (report.test_verbose(2)) {
    std::cout << "max sound speed : " << sound_scgc.max() << "\n";
    std::cout << "max gamma : " << gamma_scgc.max() << "\n";
    std::cout << "max temperature : " << temperature_scgc.max() << "\n";
    std::cout << "max mean_major_mass : "
              << mean_major_mass_scgc.max() << "\n";

    if (!all_finite(rho_scgc, "rho")) {
      std::cout << "rho has nans!\n";
      report.report_errors();
    }

    if (!all_finite(sound_scgc, "sound speed")) {
      std::cout << "sound speed has nans!\n";
      report.report_errors();
    }
  }

  report.exit(function);
  return;
}

// ----------------------------------------------------------------------
// Calculate cMax, which is the sound speed + velocity in each
// direction
// ----------------------------------------------------------------------

void Neutrals::calc_cMax() {

  std::string function = "Neutrals::calc_cMax";
  static int iFunction = -1;
  report.enter(function, iFunction);

  int iDir;

  // just take the bulk value for now:

  if (report.test_verbose(3)) {
    std::cout << "max sound speed : " << sound_scgc.max() << "\n";

    for (iDir = 0; iDir < 3; iDir++) {
      arma_cube tmp = abs(velocity_vcgc[iDir]);
      std::cout << "min velocity : " << tmp.min() << "\n";
      std::cout << "max velocity : " << tmp.max() << "\n";
    }
  }

  for (iDir = 0; iDir < 3; iDir++)
    cMax_vcgc[iDir] = sound_scgc + abs(velocity_vcgc[iDir]);

  report.exit(function);
  return;
}

// ----------------------------------------------------------------------
// Calculate cMax, which is the sound speed + velocity in each
// direction
// ----------------------------------------------------------------------

precision_t Neutrals::calc_dt(Grid grid) {

  std::string function = "Neutrals::calc_dt";
  static int iFunction = -1;
  report.enter(function, iFunction);

  int iDir;

  arma_vec dta(4);

  // simply some things, and just take the bulk value for now:
<<<<<<< HEAD
  arma_cube dtx = grid.dlon_center_dist_scgc / cMax_vcgc[0];
  dta(0) = dtx.min();

  arma_cube dty = grid.dlat_center_dist_scgc / cMax_vcgc[1];
  dta(1) = dty.min();

  if (input.get_nAltsGeo() > 1) {
    arma_cube dtz = grid.dalt_center_scgc / cMax_vcgc[2];
    dta(2) = dtz.min();
  } else
    dta(2) = 1e32;

  dta(3) = 10.0;

  dt = dta.min();

  if (dt < 0.0) dt = 2.0;

  if (report.test_verbose(3))
    std::cout << "dt for neutrals : " << dt << "\n";

  if (report.test_verbose(4))
    std::cout << " derived from dt(x, y, z, extra) : " << dta << "\n";

  report.exit(function);
  return dt;
}

precision_t Neutrals::calc_dt_cubesphere(Grid grid) {

  std::string function = "Neutrals::calc_dt_cubesphere";
  static int iFunction = -1;
  report.enter(function, iFunction);

  int iDir;

  arma_vec dta(4);

  // Get some dimensions
  int64_t nAlts = grid.get_nAlts();
  int64_t nXs = grid.get_nLons();
  int64_t nYs = grid.get_nLats();
  
  // dtx dty for reference coordinate system
  arma_cube dtx(size(cMax_vcgc[0]));
  arma_cube dty(size(cMax_vcgc[0]));

  // A dummy constant one matrix
  arma_mat dummy_1(nXs, nYs, fill::ones);
=======
  if (input.get_is_cubesphere()) {
    // Get some dimensions
    int64_t nAlts = grid.get_nAlts();
    int64_t nXs = grid.get_nLons();
    int64_t nYs = grid.get_nLats();
    
    // dtx dty for reference coordinate system
    arma_cube dtx(size(cMax_vcgc[0]));
    arma_cube dty(size(cMax_vcgc[0]));

    // A dummy constant one matrix
    arma_mat dummy_1(nXs, nYs, fill::ones);

    // Loop through altitudes
    for (int iAlt = 0; iAlt < nAlts; iAlt++) {
      // Conver cMax to contravariant velocity first
      arma_mat u1 = cMax_vcgc[0].slice(iAlt) % grid.A11_inv_scgc.slice(iAlt) 
        + cMax_vcgc[1].slice(iAlt) % grid.A12_inv_scgc.slice(iAlt);
      arma_mat u2 = cMax_vcgc[0].slice(iAlt) % grid.A21_inv_scgc.slice(iAlt) 
        + cMax_vcgc[1].slice(iAlt) % grid.A22_inv_scgc.slice(iAlt);

      // Extract a scalar dx and divide by contravariant velocity
      dtx.slice(iAlt) = grid.drefx(iAlt)*dummy_1 / u1; 
      dty.slice(iAlt) = grid.drefy(iAlt)*dummy_1 / u2; 
    }
>>>>>>> 4478961d

    // simply some things, and just take the bulk value for now:
    dta(0) = dtx.min();
    dta(1) = dty.min();
  } else {
    arma_cube dtx = grid.dlon_center_dist_scgc / cMax_vcgc[0];
    dta(0) = dtx.min();

    arma_cube dty = grid.dlat_center_dist_scgc / cMax_vcgc[1];
    dta(1) = dty.min();
  }
  
  if (input.get_nAltsGeo() > 1) {
    arma_cube dtz = grid.dalt_center_scgc / cMax_vcgc[2];
    dta(2) = dtz.min();
  } else
    dta(2) = 1e32;

  dta(3) = 10.0;

  dt = dta.min();

  if (report.test_verbose(3))
    std::cout << "dt for neutrals : " << dt << "\n";

  if (report.test_verbose(4))
    std::cout << " derived from dt(x, y, z, extra) : " << dta << "\n";

  report.exit(function);
  return dt;
}

//----------------------------------------------------------------------
// Calculate the altitude integral of the different species for EUV
// calculations.  Scale these to be the slant path through the
// atmosphere.  This gets complicated behind the terminator.  All of
// this is taken from Smith and Smith, JGR 1972, vol. 77, page 3592
// ----------------------------------------------------------------------

void Neutrals::calc_chapman(Grid grid) {

  int64_t iAlt, iLon, iLat;

  // This is all from Smith and Smith, JGR 1972, vol. 77, page 3592
  // "Numerical evaluation of chapman's grazing incidence integral ch(X,x)"
  // Xp is supposed to be R/H
  // JMB Update: 05/2017.  Corrected a small error in the y-calc for
  // erfc(y)
  //
  // Also Updated the Grazing Integral for SZA > 90.0
  // We now do log-linear interpolation for smoother transitions

  double a = 1.06069630;
  double b = 0.55643831;
  double c = 1.06198960;
  double d = 1.72456090;
  double f = 0.56498823;
  double g = 0.06651874;

  double y, dy;

  precision_t grad_xp, grad_in, Xg, in, int_g, int_p;
  int64_t iiAlt;

  std::string function = "Neutrals::calc_chapman";
  static int iFunction = -1;
  report.enter(function, iFunction);

  int64_t nLons = grid.get_nLons();
  int64_t nLats = grid.get_nLats();
  int64_t nAlts = grid.get_nAlts();
  int64_t nGCs = grid.get_nGCs();

  // New way of doing it with 3D arrays:

  arma_cube integral3d(nLons, nLats, nAlts);
  arma_cube log_int3d(nLons, nLats, nAlts);
  arma_cube xp3d(nLons, nLats, nAlts);
  arma_cube y3d(nLons, nLats, nAlts);
  arma_cube erfcy3d(nLons, nLats, nAlts);

  arma_vec integral1d(nAlts);
  arma_vec log_int1d(nAlts);
  arma_vec xp1d(nAlts);
  arma_vec y1d(nAlts);
  arma_vec erfcy1d(nAlts);
  arma_vec dAlt1d(nAlts);
  arma_vec sza1d(nAlts);
  arma_vec radius1d(nAlts);
  arma_vec H1d(nAlts);

  for (int iSpecies = 0; iSpecies < nSpecies; iSpecies++) {

    species[iSpecies].scale_height_scgc =
      cKB * temperature_scgc /
      (species[iSpecies].mass * abs(grid.gravity_vcgc[2]));

    xp3d = grid.radius_scgc / species[iSpecies].scale_height_scgc;
    y3d = sqrt(0.5 * xp3d) % abs(grid.cos_sza_scgc);
    iAlt = nAlts - 1;

    integral3d.fill(0.0);

    integral3d.slice(iAlt) =
      species[iSpecies].density_scgc.slice(iAlt) %
      species[iSpecies].scale_height_scgc.slice(iAlt);

    for (iAlt = nAlts - 1; iAlt >= 0; iAlt--) {
      if (iAlt < nAlts - 1) {
        integral3d.slice(iAlt) = integral3d.slice(iAlt + 1) +
                                 species[iSpecies].density_scgc.slice(iAlt) %
                                 grid.dalt_lower_scgc.slice(iAlt + 1);
      }
    }

    species[iSpecies].rho_alt_int_scgc = integral3d * species[iSpecies].mass;

    erfcy3d = (a + b * y3d) / (c + d * y3d + y3d % y3d);

    for (iLon = 0; iLon < nLons ; iLon++)
      for (iLat = 0; iLat < nLats ; iLat++)
        for (iAlt = 0; iAlt < nAlts ; iAlt++)
          if (y3d(iLon, iLat, iAlt) >= 8.0)
            erfcy3d(iLon, iLat, iAlt) = f / (g + y3d(iLon, iLat, iAlt));

    log_int3d = log(integral3d);

    // Set chapman integrals to max in the lower ghostcells

    species[iSpecies].chapman_scgc.fill(max_chapman);

    for (iLon = 0; iLon < nLons ; iLon++) {
      for (iLat = 0; iLat < nLats ; iLat++) {

        dAlt1d = grid.dalt_lower_scgc.tube(iLon, iLat);
        sza1d = grid.sza_scgc.tube(iLon, iLat);
        integral1d = integral3d.tube(iLon, iLat);
        log_int1d = log_int3d.tube(iLon, iLat);
        xp1d = xp3d.tube(iLon, iLat);
        y1d = y3d.tube(iLon, iLat);
        erfcy1d = erfcy3d.tube(iLon, iLat);
        radius1d = grid.radius_scgc.tube(iLon, iLat);
        H1d = species[iSpecies].scale_height_scgc.tube(iLon, iLat);

        for (iAlt = nGCs; iAlt < nAlts; iAlt++) {
          // This is on the dayside:
          if (sza1d(iAlt) < cPI / 2 || sza1d(iAlt) > 3 * cPI / 2) {
            species[iSpecies].chapman_scgc(iLon, iLat, iAlt) =
              integral1d(iAlt) * sqrt(0.5 * cPI * xp1d(iAlt)) * erfcy1d(iAlt);
          } else {
            // This is on the nghtside of the terminator:

            y = radius1d(iAlt) * abs(cos(sza1d(iAlt) - cPI / 2));

            // This sort of assumes that nGeoGhosts >= 2:
            if (y > radius1d(nGCs)) {

              iiAlt = iAlt;

              while (radius1d(iiAlt - 1) > y)
                iiAlt--;

              iiAlt--;

              // make sure to use the proper cell spacing (iiAlt+1 & lower):
              grad_xp = (xp1d(iiAlt + 1) - xp1d(iiAlt)) / dAlt1d(iiAlt + 1);
              grad_in = (log_int1d(iiAlt + 1) - log_int1d(iiAlt)) /
                        dAlt1d(iiAlt + 1);

              // Linearly interpolate H and X:
              dy = y - radius1d(iiAlt);
              Xg = xp1d(iiAlt) + grad_xp * dy;
              in = log_int1d(iiAlt) + grad_in * dy;

              int_g = exp(in);
              int_p = integral1d(iAlt);
              // Equation (19) Smith & Smith
              species[iSpecies].chapman_scgc(iLon, iLat, iAlt) =
                sqrt(0.5 * cPI * Xg) * (2.0 * int_g - int_p * erfcy1d(iAlt));

              if (species[iSpecies].chapman_scgc(iLon, iLat, iAlt) >
                  max_chapman)
                species[iSpecies].chapman_scgc(iLon, iLat, iAlt) = max_chapman;

            } else {
              // This says that we are in the shadow of the planet:

              species[iSpecies].chapman_scgc(iLon, iLat, iAlt) = max_chapman;
            }
          }
        }  // iAlt
      }  // iLat
    }  // iLon
  }  // iSpecies

  report.exit(function);
  return;
}

// -----------------------------------------------------------------------------
// Calculate thermal conduction
// -----------------------------------------------------------------------------

void Neutrals::calc_conduction(Grid grid, Times time) {

  std::string function = "Neutrals::calc_conduction";
  static int iFunction = -1;
  report.enter(function, iFunction);

  precision_t dt;
  int64_t iLon, iLat;
  int64_t nLons = grid.get_nLons();
  int64_t nLats = grid.get_nLats();
  int64_t nAlts = grid.get_nAlts();
  int64_t nGCs = grid.get_nGCs();

  if (nAlts == 2 * nGCs + 1)
    conduction_scgc.zeros();

  else {

    arma_cube rhocvr23d(nLons, nLats, nAlts);
    arma_cube lambda3d(nLons, nLats, nAlts);
    arma_cube prandtl3d(nLons, nLats, nAlts);

    rhocvr23d = rho_scgc % Cv_scgc % grid.radius2_scgc;

    // Need to make this eddy * rho * cv:
    if (input.get_use_eddy_energy())
      prandtl3d = kappa_eddy_scgc % rho_scgc % Cv_scgc;
    else
      prandtl3d.zeros();

    lambda3d = (kappa_scgc + prandtl3d) % grid.radius2_scgc;

    arma_vec temp1d(nAlts);
    arma_vec lambda1d(nAlts);
    arma_vec rhocvr21d(nAlts);
    arma_vec dalt1d(nAlts);
    arma_vec conduction1d(nAlts);

    for (iLon = 0; iLon < nLons; iLon++) {
      for (iLat = 0; iLat < nLats; iLat++) {

        temp1d = temperature_scgc.tube(iLon, iLat);
        lambda1d = lambda3d.tube(iLon, iLat);
        rhocvr21d = rhocvr23d.tube(iLon, iLat);
        dalt1d = grid.dalt_lower_scgc.tube(iLon, iLat);
        conduction1d.zeros();

        dt = time.get_dt();

        conduction1d = solver_conduction(temp1d, lambda1d, rhocvr21d, dt, dalt1d);

        // We want the sources to be in terms of dT/dt, while the
        // conduction actually solves for Tnew-Told, so divide by dt

        conduction_scgc.tube(iLon, iLat) = conduction1d / dt;
      }  // lat
    }  // lon

  } // if nAlts == 1 + 2*GCs

  report.exit(function);
  return;
}<|MERGE_RESOLUTION|>--- conflicted
+++ resolved
@@ -343,57 +343,7 @@
   arma_vec dta(4);
 
   // simply some things, and just take the bulk value for now:
-<<<<<<< HEAD
-  arma_cube dtx = grid.dlon_center_dist_scgc / cMax_vcgc[0];
-  dta(0) = dtx.min();
-
-  arma_cube dty = grid.dlat_center_dist_scgc / cMax_vcgc[1];
-  dta(1) = dty.min();
-
-  if (input.get_nAltsGeo() > 1) {
-    arma_cube dtz = grid.dalt_center_scgc / cMax_vcgc[2];
-    dta(2) = dtz.min();
-  } else
-    dta(2) = 1e32;
-
-  dta(3) = 10.0;
-
-  dt = dta.min();
-
-  if (dt < 0.0) dt = 2.0;
-
-  if (report.test_verbose(3))
-    std::cout << "dt for neutrals : " << dt << "\n";
-
-  if (report.test_verbose(4))
-    std::cout << " derived from dt(x, y, z, extra) : " << dta << "\n";
-
-  report.exit(function);
-  return dt;
-}
-
-precision_t Neutrals::calc_dt_cubesphere(Grid grid) {
-
-  std::string function = "Neutrals::calc_dt_cubesphere";
-  static int iFunction = -1;
-  report.enter(function, iFunction);
-
-  int iDir;
-
-  arma_vec dta(4);
-
-  // Get some dimensions
-  int64_t nAlts = grid.get_nAlts();
-  int64_t nXs = grid.get_nLons();
-  int64_t nYs = grid.get_nLats();
-  
-  // dtx dty for reference coordinate system
-  arma_cube dtx(size(cMax_vcgc[0]));
-  arma_cube dty(size(cMax_vcgc[0]));
-
-  // A dummy constant one matrix
-  arma_mat dummy_1(nXs, nYs, fill::ones);
-=======
+
   if (input.get_is_cubesphere()) {
     // Get some dimensions
     int64_t nAlts = grid.get_nAlts();
@@ -419,9 +369,6 @@
       dtx.slice(iAlt) = grid.drefx(iAlt)*dummy_1 / u1; 
       dty.slice(iAlt) = grid.drefy(iAlt)*dummy_1 / u2; 
     }
->>>>>>> 4478961d
-
-    // simply some things, and just take the bulk value for now:
     dta(0) = dtx.min();
     dta(1) = dty.min();
   } else {
