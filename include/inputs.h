--- conflicted
+++ resolved
@@ -438,18 +438,23 @@
    **/
   bool get_O_cooling();
 
-<<<<<<< HEAD
+  /**********************************************************************
+     \brief returns settings["
+     \param 
+   **/
   bool get_use_centripetal();
+  
+  /**********************************************************************
+     \brief returns settings["
+     \param 
+   **/
   bool get_use_coriolis();
-=======
   
   /**********************************************************************
      \brief returns settings["
      \param 
    **/
   bool get_cent_acc();
->>>>>>> 9ad267a5
-
   
   /**********************************************************************
      \brief returns settings["
