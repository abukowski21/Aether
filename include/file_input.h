--- conflicted
+++ resolved
@@ -82,22 +82,18 @@
  \param hash string to print out if there is an error
  **/
 int read_int(std::ifstream &file_ptr, std::string hash);
-<<<<<<< HEAD
 
 /**************************************************************
  \brief read in a float from a file
  \param file_ptr file pointer to the open file
  \param hash string to print out if there is an error
  **/
-float read_float(std::ifstream &file_ptr, std::string hash);
+precision_t read_float(std::ifstream &file_ptr, std::string hash);
 
 /**************************************************************
  \brief take a string with comma-separated-values and parse into vector
  \param line string containing comma separated values
  **/
-=======
-precision_t read_float(std::ifstream &file_ptr, std::string hash);
->>>>>>> 8cbd4a3c
 std::vector<std::string> parse_csv_row_into_vector(std::string line);
 
 #endif  // INCLUDE_FILE_INPUT_H_