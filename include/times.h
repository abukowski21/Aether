--- conflicted
+++ resolved
@@ -241,11 +241,7 @@
   std::string sYMD_HMS;
 
   /// represented as YYYYMMDD_HHMM00
-<<<<<<< HEAD
-  std::string sYMD_HM0;  
-=======
   std::string sYMD_HM0;
->>>>>>> 9ad267a5
 
   // -------------------------------------------------------------
   // Keeping track of walltime for the run:
