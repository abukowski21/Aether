// Copyright 2020, the Aether Development Team (see doc/dev_team.md for members)
// Full license can be found in License.md

#ifndef INCLUDE_NEUTRALS_H_
#define INCLUDE_NEUTRALS_H_

#include "../include/aether.h"

/**************************************************************
 * \class Neutrals
 *
 * \brief Defines the neutral states
 * 
 * The Neutrals class defines the neutrals states as well as a bunch
 * of derived states and source/loss terms.  The initial temperature
 * structure as well as the lower boundary densities can be set
 * through the planet input file.
 *
 * \author Aaron Ridley
 *
 * \date 2021/03/28 
 *
 **************************************************************/

#include <string>
#include <vector>

class Neutrals {

 public:

  int nSpecies = 11;

  /// This struct contains all of the information needed for a single
  /// species of neutrals.  We will then have a vector of these species.

  struct species_chars {

    /// Name of the species
    std::string cName;

    /// Mass of the species (kg)
    precision_t mass;

    /// Vibrations of species (for calculation specific heat)
    precision_t vibe;

    /// Advect this species? (1 = yes, 0 = no)
    int DoAdvect;

    /// Number density of species (/m3)
    arma_cube density_scgc;
    
    /// Velocity of each species (m/s). For all below:
    /// Index 0 = longitudinal component of velocity
    /// Index 1 = latitudinal
    /// Index 2 = altitudinal
    std::vector<arma_cube> velocity_vcgc;
      
    /// Acceleration of each species (m/s^2)
    std::vector<arma_cube> acc_neutral_friction;
      
    /// Acceleration of each species based on Eddy contribution.
    /// Only in vertical direction.
    arma_cube acc_eddy;
      
    /// Acceleration of each species due to ion drag.
    std::vector<arma_cube> acc_ion_drag;
            
    /// concentration (density of species / total density)
    arma_cube concentration_scgc;

    /// Diffusion through other neutral species:
    std::vector<float> diff0;
    std::vector<float> diff_exp;

    /// Neutral - Ion collision frequency coefficients
    std::vector<float> neutral_ion;

    /// Thermal conduction coefficients:
    precision_t thermal_cond;
    precision_t thermal_exp;

    /// Which row in the EUV CSV file is for absorption:
    int iEuvAbsId_;
    /// How many rows in the EUV CSV file are for ionization of this species?
    int nEuvIonSpecies;
    /// Which row in the EUV CSV file if for the particular ionization?
    std::vector<int> iEuvIonId_;
    /// Which ion species results from the ionization?
    std::vector<int> iEuvIonSpecies_;

    /// How many rows in the EUV CSV file are for ionization of this species?
    int nEuvPeiSpecies;
    /// Which row in the EUV CSV file if for the particular ionization?
    std::vector<int> iEuvPeiId_;
    /// Which ion species results from the ionization?
    std::vector<int> iEuvPeiSpecies_;
    
    int nAuroraIonSpecies;
    std::vector<int> iAuroraIonSpecies_;
    float Aurora_Coef;

    // --------------------------------------------------
    // Some derived quantities:
    arma_cube rho_alt_int_scgc;

    /// Chapman Integrals for the species for EUV calculation (/m2)
    arma_cube chapman_scgc;

    /// Scale height for the species (m)
    arma_cube scale_height_scgc;

    // --------------------------------------------------
    // Sources and Losses:

    /// How much of this species is lost to ionization (/m3/s)
    arma_cube ionization_scgc;

    /// Chemistry source rate (/m3/s)
    arma_cube sources_scgc;
    
    /// Chemistry loss rate (/m3/s)
    arma_cube losses_scgc;

    /// If we want a fixed lower BC:
    precision_t lower_bc_density;
  };

  // bulk quantities (states):

  /// bulk number density (/m3)
  arma_cube density_scgc;

  /// bulk velocity (m/s)
  std::vector<arma_cube> velocity_vcgc;

  /// bunk temperature (K)
  arma_cube temperature_scgc;

  /// bulk mass density (kg/m3)
  arma_cube rho_scgc;

  /// mean major mass (kg)
  arma_cube mean_major_mass_scgc;

  /// mean pressure (Pa)
  arma_cube pressure_scgc;

  /// speed of sound (m/s)
  arma_cube sound_scgc;

  /// Specific heat (constant volume):
  arma_cube Cv_scgc;

  /// Bulk Gamma:
  arma_cube gamma_scgc;

  /// Bulk thermal heat conduction:
  arma_cube kappa_scgc;

<<<<<<< HEAD
  /// Eddy Diffusion
  arma_cube kappa_eddy_scgc;
=======
  /// O cooling 
  arma_cube O_cool_scgc;

  /// NO cooling
  arma_cube NO_cool_scgc;
>>>>>>> 7858dbdb

  /// Vector of all species-specific items:
  std::vector<species_chars> species;
  
  /// Maximum Chapman integral (will give nearly infinite tau in EUV)
  precision_t max_chapman = 1.0e26;

  // Source terms:

  /// Bulk neutral thermal conduction temperature change rate (K/s)
  arma_cube conduction_scgc;

  /// Bulk neutral EUV heating temperatuare change (K/s)
  arma_cube heating_euv_scgc;

  /// Bulk neutral chemical heating temperatuare change (K/s)
  arma_cube heating_chemical_scgc;

  /// Nuetral gas direct absorption heating efficiency (~5%)
  precision_t heating_efficiency;

  /// Initial temperature profile, read in through the planet.in file:
  std::vector<double> initial_altitudes;
  std::vector<double> initial_temperatures;
  int64_t nInitial_temps = 0;

  /// names and units
  std::string density_name = "Neutral Bulk Density";
  std::string density_unit = "/m3";

  std::vector<std::string> velocity_name;
  std::string velocity_unit = "m/s";

  std::string temperature_name = "Temperature";
  std::string temperature_unit = "K";

  // --------------------------------------------------------------------
  // Functions:

  /**********************************************************************
     \brief Initialize the neutrals
     \param grid The grid to define the neutrals on
     \param planet contains information about the species to simulate
     \param time contains information about the current time
     \param indices used to help set initial conditions
   **/
  Neutrals(Grid grid,
	   Planets planet,
	   Times time,
	   Indices indices);

  /**********************************************************************
     \brief Creates the variables within the species_chars structure
     \param grid The grid to define the neutrals on
   **/
  species_chars create_species(Grid grid);

  /**********************************************************************
     \brief Read in the planet-specific file

     This file specifies the species to model, their masses, 
     diffusion coefficients and all of the other things needed
     for specifying the neutrals.

     \param planet contains information about the species to simulate
   **/
  int read_planet_file(Planets planet);

  /**********************************************************************
     \brief Sets the initial conditions of the neutrals
     \param grid The grid to define the neutrals on
     \param time contains information about the current time
     \param indices used to help set initial conditions
   **/
  int initial_conditions(Grid grid,
			 Times time,
			 Indices indices);

  /**********************************************************************
     \brief temporary function to set neutral densities with in the model

     This function integrates the species densities from the bottom
     of the model using a hydrostatic approximation and the bulk
     temperature.  It is temporary until we get a vertical solver.

     \param iSpecies The species to fill (optional)
     \param grid The grid to define the neutrals on
   **/
  void fill_with_hydrostatic(Grid grid);

  void fill_with_hydrostatic(int64_t iSpecies,
			     Grid grid);

  
  /**********************************************************************
<<<<<<< HEAD
     \brief Calculate the bulk mass density and bulk number density from individual species densities
     \param report allow reporting to occur
=======
     \brief Calculate the bulk mass density from individual species densities
>>>>>>> 7858dbdb
   **/
  void calc_mass_density();

  /**********************************************************************
     \brief Calculate the scale heights for the individual species
     \param grid The grid to define the neutrals on
     \param inputs info about how user has configured things
     \param report allow reporting to occur
   **/
  void calc_scale_height(Grid grid, Inputs inputs, Report &report);
  
  /**********************************************************************
     \brief Calculate the eddy diffusion coefficient in valid pressure
     \param input info about how user has configured things
     \param report allow reporting to occur
   **/
  void calc_kappa_eddy(Inputs inputs, Report &report);
  
  /**********************************************************************
     \brief Calculate the concentration for each species (species ndensity / total ndensity)
     \param report allow reporting to occur
   **/
  void calc_concentration(Report &report);
    
  /**********************************************************************
     \brief Calculate the bulk mean major mass
     \param report allow reporting to occur
   **/
  void calc_mean_major_mass(Report &report);
    
  /**********************************************************************
     \brief Calculate the mean pressure
     \param report allow reporting to occur
   **/
  void calc_pressure(Report &report);
    
  /**********************************************************************
     \brief Calculate bulk velocity
     \param report allow reporting to occur
   **/
  void calc_bulk_velocity(Report &report);

  /**********************************************************************
     \brief Calculate the bulk specific heat from individual species
   **/
  void calc_specific_heat();

  /**********************************************************************
     \brief Calculate the chapman integrals for the individual species
     \param grid The grid to define the neutrals on
   **/
  void calc_chapman(Grid grid);

  /**********************************************************************
     \brief Calculate the neutral bulk vertical thermal conduction
     \param grid The grid to define the neutrals on
     \param time The times within the model (dt is needed)
<<<<<<< HEAD
     \param input info about how user has configured things
     \param report allow reporting to occur
   **/
  void calc_conduction(Grid grid, Times time, Inputs input, Report &report);
=======
   **/
  void calc_conduction(Grid grid, Times time);

  /**********************************************************************
     \brief Calculate the O radiative cooling
   **/
  void calc_O_cool();

  /**********************************************************************
     \brief Calculate the NO radiative cooling
   **/
  void calc_NO_cool();
>>>>>>> 7858dbdb

  /**********************************************************************
     \brief Add all of the neutral source terms to each of the equations
     \param time The times within the model (dt is needed)
   **/
  void add_sources(Times time);

  /**********************************************************************
     \brief Set boundary conditions for the neutrals
     \param grid The grid to define the neutrals on
     \param time contains information about the current time
     \param indices used to help set initial conditions
   **/
  bool set_bcs(Grid grid,
	       Times time,
	       Indices indices);

  /**********************************************************************
     \brief Set lower boundary conditions for the neutrals
     \param grid The grid to define the neutrals on
     \param time contains information about the current time
     \param indices used to help set initial conditions
   **/
  bool set_lower_bcs(Grid grid,
		     Times time,
		     Indices indices);

  /**********************************************************************
     \brief Set upper boundary conditions for the neutrals
     \param grid The grid to define the neutrals on
     \param time contains information about the current time
     \param indices used to help set initial conditions
   **/
  bool set_upper_bcs(Grid grid);

  /**********************************************************************
     \brief Set boundary conditions for the neutrals
     \param iDir direction of the BC to set
     \param grid The grid to define the neutrals on
  **/
  bool set_horizontal_bcs(int64_t iDir, Grid grid);
  
  /**********************************************************************
     \brief Get the species ID number (int) given the species name (string)
     \param name string holding the species name (e.g., "O+")
   **/
  int get_species_id(std::string name);

  /**********************************************************************
     \brief Read / Write restart files for the neutral variables
     \param dir directory to write restart files
     \param DoRead read the restart files if true, write if false
   **/
  bool restart_file(std::string dir, bool DoRead);  

  /**********************************************************************
     \brief Exchange messages between processors
     \param grid The grid to define the neutrals on
<<<<<<< HEAD
     \param report allow reporting to occur
  **/
  bool exchange(Grid &grid, Report &report);
=======
   **/
  bool exchange(Grid &grid);
>>>>>>> 7858dbdb

  /**********************************************************************
   \brief add eddy contributions to vertical acceleration
   \param grid The grid to define the neutrals on
   \param report allow reporting to occur
   \param inputs access eddy coefficient
  **/ 
  void vertical_momentum_eddy(Grid &grid, Inputs inputs, Report &report);
  
  /**********************************************************************
     \brief Exchange one face for the NEUTRALS

     1. pack all of the variables (den, temp, vel)
     2. send the buffer
     3. receive the buffer
     4. Unpack all of the variables (den, temp, vel)
     5. Wait for everyone to finish (technically the send...)

     \param iReceiver which processor to get data from
     \param iSender which processor to send data too
     \param buffer the buffer to use for the message pass
     \param iTotalSize buffer size for the message pass
     \param nG number of ghost cells
     \param iDir direction for message pass (0-3)
   **/

  bool exchange_one_face(int iReceiver, int iSender,
			 precision_t *buffer,
			 int64_t iTotalSize,
			 int nG, int iDir);

  bool pack_one_face(int iReceiver,
		     precision_t *buffer,
		     int nG, int iDir,
		     bool IsPole);
  bool unpack_one_face(int iSender,
		       precision_t *buffer,
		       int nG, int iDir,
		       bool DoReverseX,
		       bool DoReverseY,
		       bool XbecomesY);
};

#endif  // INCLUDE_NEUTRALS_H_
<|MERGE_RESOLUTION|>--- conflicted
+++ resolved
@@ -159,16 +159,14 @@
   /// Bulk thermal heat conduction:
   arma_cube kappa_scgc;
 
-<<<<<<< HEAD
   /// Eddy Diffusion
   arma_cube kappa_eddy_scgc;
-=======
+
   /// O cooling 
   arma_cube O_cool_scgc;
 
   /// NO cooling
   arma_cube NO_cool_scgc;
->>>>>>> 7858dbdb
 
   /// Vector of all species-specific items:
   std::vector<species_chars> species;
@@ -264,12 +262,7 @@
 
   
   /**********************************************************************
-<<<<<<< HEAD
-     \brief Calculate the bulk mass density and bulk number density from individual species densities
-     \param report allow reporting to occur
-=======
      \brief Calculate the bulk mass density from individual species densities
->>>>>>> 7858dbdb
    **/
   void calc_mass_density();
 
@@ -327,12 +320,6 @@
      \brief Calculate the neutral bulk vertical thermal conduction
      \param grid The grid to define the neutrals on
      \param time The times within the model (dt is needed)
-<<<<<<< HEAD
-     \param input info about how user has configured things
-     \param report allow reporting to occur
-   **/
-  void calc_conduction(Grid grid, Times time, Inputs input, Report &report);
-=======
    **/
   void calc_conduction(Grid grid, Times time);
 
@@ -345,7 +332,6 @@
      \brief Calculate the NO radiative cooling
    **/
   void calc_NO_cool();
->>>>>>> 7858dbdb
 
   /**********************************************************************
      \brief Add all of the neutral source terms to each of the equations
@@ -404,14 +390,8 @@
   /**********************************************************************
      \brief Exchange messages between processors
      \param grid The grid to define the neutrals on
-<<<<<<< HEAD
-     \param report allow reporting to occur
-  **/
-  bool exchange(Grid &grid, Report &report);
-=======
    **/
   bool exchange(Grid &grid);
->>>>>>> 7858dbdb
 
   /**********************************************************************
    \brief add eddy contributions to vertical acceleration
