
{
    "Ensembles" : {
        "nMembers" : 1},

    "Debug" : {
        "iVerbose" : 0,
        "iFunctionVerbose" : {
            "Grid::create_altitudes": 0},	
        "dt" : 10.0,
        "check_for_nans" : false
    },

    "EndTime" : [2011, 3, 20, 0, 10, 0],

    "GeoBlockSize" : {
        "nLons" : 18,
        "nLats" : 18,
        "nAlts" : 50},

    "neuGrid" : {
	"nLonsPerBlock" : 24,
	"nLatsPerBlock" : 22,
	"nAlts" : 40,
        "dAltScale" : 0.25,
        "IsUniformAlt" : false},
    
    "ionGrid": {
        "dAltScale": 0.2,
        "LatStretch": 6,
        "Shape": "dipole",
        "nLatsPerBlock" : 22,
        "nAlts":159,
        "LatMax":88,
        "MinAlt":100.0,
        "MinApex":150.0
        },

    "OmniwebFiles" : ["UA/inputs/omni_20110319.txt"],

    "Electrodynamics" : {
<<<<<<< HEAD
	"Potential" : "Weimer05",
	"DiffuseAurora" : "fta",
	"File" : "UA/inputs/b20110320n_omni.bin"},

=======
        "Potential" : "Weimer05",
        "DiffuseAurora" : "fta",
        "File": "UA/inputs/b20110320n_omni.bin"},
    
>>>>>>> 9ad267a5
    "Outputs" : {
        "type" : ["states", "grid"],
        "dt" : [900, -1] },

    "DoCalcBulkIonTemp" : false,
    
    "PlanetFile" : "UA/inputs/earth.in"
    
}<|MERGE_RESOLUTION|>--- conflicted
+++ resolved
@@ -39,17 +39,9 @@
     "OmniwebFiles" : ["UA/inputs/omni_20110319.txt"],
 
     "Electrodynamics" : {
-<<<<<<< HEAD
-	"Potential" : "Weimer05",
-	"DiffuseAurora" : "fta",
-	"File" : "UA/inputs/b20110320n_omni.bin"},
-
-=======
         "Potential" : "Weimer05",
         "DiffuseAurora" : "fta",
         "File": "UA/inputs/b20110320n_omni.bin"},
-    
->>>>>>> 9ad267a5
     "Outputs" : {
         "type" : ["states", "grid"],
         "dt" : [900, -1] },
